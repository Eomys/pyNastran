--- conflicted
+++ resolved
@@ -22,11 +22,7 @@
 #VTK_QUADRATIC_HEXAHEDRON = 25
 
 import os
-<<<<<<< HEAD
-from numpy import zeros, abs, mean, where, nan_to_num, amax, amin, vstack, array
-=======
 from numpy import zeros, abs, mean, where, nan_to_num, amax, amin, vstack, array, empty
->>>>>>> 2c2ee009
 from numpy import searchsorted, sqrt, pi, arange, unique, allclose, ndarray, int32
 from numpy.linalg import norm
 
@@ -207,11 +203,8 @@
             # create alt grids
             if 'caero' not in self.alt_grids.keys():
                 self.create_alternate_vtk_grid('caero')
-            if 'caero_sub' not in self.alt_grids:
+            if 'caero_sub' not in self.alt_grids.keys():
                 self.create_alternate_vtk_grid('caero_sub')
-            if 0:
-                if 'caero_sub_flap' not in self.alt_grids:
-                    self.create_alternate_vtk_grid('caero_sub_flap')
             #print('alt_grids', self.alt_grids.keys())
 
             #self.gridResult = vtk.vtkFloatArray()
@@ -315,14 +308,8 @@
         self.grid2.Allocate(nCONM2, 1000)
         self.alt_grids['caero'].Allocate(ncaeros, 1000)
         self.alt_grids['caero_sub'].Allocate(ncaeros_sub, 1000)
-<<<<<<< HEAD
-        self.alt_grids['caero_sub_flap'].Allocate(ncaeros_sub, 1000)
-        #self.show_caero_mesh(is_shown=self.show_caero_actor)
-        #if self.show_caero_sub_panels:
-=======
         if has_control_surface:
             self.alt_grids['caero_cs'].Allocate(ncaeros_cs, 1000)
->>>>>>> 2c2ee009
 
         points = vtk.vtkPoints()
         points.SetNumberOfPoints(self.nNodes)
@@ -407,14 +394,9 @@
         # fill caero grids
         self.set_caero_grid(ncaeros_points, model)
         self.set_caero_subpanel_grid(ncaero_sub_points, model)
-<<<<<<< HEAD
-        if 0:
-            self.set_caero_subpanel_flap_grid(ncaero_sub_points, model)
-=======
         if has_control_surface:
             self.set_caero_control_surface_grid(cs_box_ids, box_id_to_caero_element_map, caero_points)
         # add alternate actors
->>>>>>> 2c2ee009
         self._add_alt_actors(self.alt_grids)
 
         # set initial caero visibility
@@ -437,24 +419,14 @@
 
         self.geometry_actors['caero'].Modified()
         self.geometry_actors['caero_sub'].Modified()
-<<<<<<< HEAD
-        if 0:
-            self.geometry_actors['caero_sub_flap'].Modified()
-=======
         if has_control_surface:
             self.geometry_actors['caero_cs'].Modified()
->>>>>>> 2c2ee009
         if hasattr(self.geometry_actors['caero'], 'Update'):
             self.geometry_actors['caero'].Update()
         if hasattr(self.geometry_actors['caero_sub'], 'Update'):
             self.geometry_actors['caero_sub'].Update()
-<<<<<<< HEAD
-        if hasattr(self.geometry_actors['caero_sub_flap'], 'Update') and 0:
-            self.geometry_actors['caero_sub_flap'].Update()
-=======
         if has_control_surface and hasattr(self.geometry_actors['caero_sub'], 'Update'):
                 self.geometry_actors['caero_cs'].Update()
->>>>>>> 2c2ee009
 
         points2.SetNumberOfPoints(nCONM2 + nsprings)
 
@@ -534,12 +506,12 @@
 
                 elem = vtkQuad()
                 eType = elem.GetCellType()
-                for elementi in elementsi:
+                for elementsi in elementsi:
                     elem = vtkQuad()
-                    elem.GetPointIds().SetId(0, j + elementi[0])
-                    elem.GetPointIds().SetId(1, j + elementi[1])
-                    elem.GetPointIds().SetId(2, j + elementi[2])
-                    elem.GetPointIds().SetId(3, j + elementi[3])
+                    elem.GetPointIds().SetId(0, j + elementsi[0])
+                    elem.GetPointIds().SetId(1, j + elementsi[1])
+                    elem.GetPointIds().SetId(2, j + elementsi[2])
+                    elem.GetPointIds().SetId(3, j + elementsi[3])
                     self.alt_grids['caero_sub'].InsertNextCell(eType, elem.GetPointIds())
                 j += ipoint + 1
             else:
@@ -547,129 +519,6 @@
         self.alt_grids['caero_sub'].SetPoints(points)
         return j
 
-<<<<<<< HEAD
-    def set_caero_subpanel_flap_grid(self, ncaero_sub_points, model, j=0):
-        """
-        Sets the CAERO panel geometry.
-
-        Returns the current id counter.
-        """
-        from numpy import radians, sin, cos
-        #self.geometry_actors['caero_sub_flap'].VisibilityOn()
-
-        print('aelists')
-        eid_to_aelist_map = {}
-        for aelist_id, aelist in iteritems(model.aelists):
-            print(aelist)
-            for eid in aelist.elements:
-                if eid in eid_to_aelist_map:
-                    msg = 'aelist=%s eid=%s already exists and cannot be on aelist=%s' % (
-                        eid_to_aelist_map[eid], eid, aelist_id)
-                eid_to_aelist_map[eid] = aelist_id
-                print(eid, aelist_id)
-        naelist_points = len(eid_to_aelist_map) * 4
-
-        print('aesurfs')
-        aelist_to_aesurf_map = {}
-        for aesurf_id, aesurf in iteritems(model.aesurfs):
-            print(aesurf)
-            aelist_id = aesurf.AELIST_id1()
-            if aelist_id in aelist_to_aesurf_map:
-                msg = 'aesurf=%s aelist_id=%s already exists and cannot be on aesurf=%s' % (
-                    aelist_to_aesurf_map[aelist_id], aelist_id, aesurf_id)
-            aelist_to_aesurf_map[aelist_id] = aesurf_id
-            print(aelist_id, aesurf_id)
-
-        elem = vtkQuad()
-        eType = elem.GetCellType()
-
-        j = 0
-        points = vtk.vtkPoints()
-        points.SetNumberOfPoints(ncaero_sub_points)
-        for eid, element in sorted(iteritems(model.caeros)):
-            if isinstance(element, CAERO1):
-                pointsi, elementsi = element.panel_points_elements()
-                for ipoint, pointii in enumerate(pointsi):
-                    points.InsertPoint(j + ipoint, *pointii)
-
-        j0 = 0
-        for eid, element in sorted(iteritems(model.caeros)):
-            if(isinstance(element, CAERO1)
-               # or isinstance(element, CAERO3) or
-               # isinstance(element, CAERO4) or
-               # isinstance(element, CAERO5)
-               ):
-                pointsi, elementsi = element.panel_points_elements()
-                nelements = len(elementsi)
-                elementsi2 = elementsi + eid
-
-                j = 0
-                for i in range(nelements):
-                    elementi = eid + i
-                    if elementi not in eid_to_aelist_map:
-                        # not a control surface point
-                        continue
-                    aelist_id = eid_to_aelist_map[elementi]
-                    aesurf_id = aelist_to_aesurf_map[aelist_id]
-                    aesurf = model.aesurfs[aesurf_id]
-                    cid1 = aesurf.cid1
-                    assert not isinstance(cid1, int), 'AESURF=%s was not cross-referenced' % aesurf_id
-                    assert cid1.type == 'CORD2R', cid1.type
-                    origin = cid1.origin
-                    ih = cid1.i # x-aft    (this value will be "fixed"; dx*sin(theta))
-                    jh = cid1.j # y-right  (we rotate about this axis)
-                    kh = cid1.k # z-up     (dx*cos(theta))
-
-                    # some rotation angle
-                    t = radians(70.)
-
-                    #T = array([
-                        #[cos(t), -sin(t), 0.],
-                        #[-sin(t), cos(t), 0.],
-                        #[0., 0., 1.],
-                    #], dtype='float32')
-                    #Tc = cid.T
-
-                    elem = vtkQuad()
-                    print('elementsi')
-                    print(elementsi)
-
-                    for ipoint in range(4):
-                        ipoint_index = elementsi[i, ipoint]
-                        pointii = pointsi[ipoint_index, :]
-                        # TODO: rotate the points by cid1
-                        dxyz = pointii - origin
-                        dx, dy, dz = dxyz
-                        R = (dx**2 + dz**2)**0.5
-                        dxx = R * cos(t)  # starts at 1
-                        dyy = 0.           # no change in y
-                        dzz = R * sin(t)   # starts at 0.
-                        #dxx = dx
-                        #dyy = dy
-                        #dzz = dz
-                        pointii2 = array([
-                            origin[0] + dxx,
-                            origin[1] + dyy,
-                            origin[2] + dzz,
-                            ],dtype='float32')
-                        #points.InsertPoint(j + ipoint, *pointii)
-                        points.SetPoint(j + ipoint, *pointii)
-                        print(pointsi[elementsi[i, ipoint], :])
-                        print('  ', j0 + elementsi[i, ipoint], pointii2)
-
-                    elem.GetPointIds().SetId(0, j0 + elementsi[i, 0])
-                    elem.GetPointIds().SetId(1, j0 + elementsi[i, 1])
-                    elem.GetPointIds().SetId(2, j0 + elementsi[i, 2])
-                    elem.GetPointIds().SetId(3, j0 + elementsi[i, 3])
-                    self.alt_grids['caero_sub_flap'].InsertNextCell(eType, elem.GetPointIds())
-                    #break
-                    j += 4
-                j0 += j
-                #break
-            else:
-                self.log_info("skipping %s" % element.type)
-        self.alt_grids['caero_sub_flap'].SetPoints(points)
-=======
     def set_caero_control_surface_grid(self, cs_box_ids, box_id_to_caero_element_map, caero_points, j=0):
         points_list = []
         for ibox, box_id in enumerate(cs_box_ids):
@@ -696,7 +545,6 @@
             j += ipoint + 1
 
         self.alt_grids['caero_cs'].SetPoints(points)
->>>>>>> 2c2ee009
         return j
 
     def _get_sphere_size(self, dim_max):
