--- conflicted
+++ resolved
@@ -89,12 +89,8 @@
         :param is_shown: should the mesh be shown/hidden
                          (default=None -> flip between shown/not shown)
         """
-<<<<<<< HEAD
-        self.log.info('self.show_alt_actor=True/False and self.is_sub_panels=True/False may be used')
-=======
         msg = 'self.show_alt_actor=True/False and self.is_sub_panels=True/False may be used'
         self.log.info(msg)
->>>>>>> aeb9d210
         if is_shown is None:
             is_shown = not self.show_alt_actor
 
