<<<<<<< HEAD
revision = 'dev'
=======
import subprocess
def get_git_revision_short_hash():
    try:
        ghash = subprocess.check_output(['git', 'rev-parse', '--short', 'HEAD'])
    except:
        ghash = 'no_checksum_error'
    return 'dev-' + ghash

revision = get_git_revision_short_hash()
>>>>>>> aeb9d210

__author__  = 'Steven Doyle, Al Danials, Marcin Gasiorek'
__email__   = 'mesheb82@gmail.com'
__desc__    = 'Nastran BDF/F06/OP2/OP4 File reader/editor/writer/viewer'
__license__     = 'LGPLv3'
__copyright__   = 'Copyright %s; 2011-2015' % __license__
__pyqt_copyright__ = 'Copyright GPLv3; 2011-2015'
__releaseDate__ = '2015/4/xx'
__releaseDate2__ = 'APRIL xx, 2015'
__version__     = '0.8.0_%s' % revision
__website__     = 'https://github.com/SteveDoyle2/pyNastran'

is_release = True  ## turns on skipping of tables that aren't supported<|MERGE_RESOLUTION|>--- conflicted
+++ resolved
@@ -1,6 +1,3 @@
-<<<<<<< HEAD
-revision = 'dev'
-=======
 import subprocess
 def get_git_revision_short_hash():
     try:
@@ -8,9 +5,6 @@
     except:
         ghash = 'no_checksum_error'
     return 'dev-' + ghash
-
-revision = get_git_revision_short_hash()
->>>>>>> aeb9d210
 
 __author__  = 'Steven Doyle, Al Danials, Marcin Gasiorek'
 __email__   = 'mesheb82@gmail.com'
