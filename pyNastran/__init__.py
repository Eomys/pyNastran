--- conflicted
+++ resolved
@@ -17,7 +17,7 @@
 
     __version__ = '1.3.4'
     __releaseDate__ = '2022/5/18'
-    __releaseDate2__ = 'MAY 18, 2022'
+    __releaseDate2__ = 'MAY 25, 2022'
 
 __author__ = 'Steven Doyle'
 __email__ = 'mesheb82@gmail.com'
@@ -27,13 +27,8 @@
 __pyside_copyright__ = 'Copyright LGPLv3 - pySide'
 __pyqt_copyright__ = 'Copyright GPLv3 - PyQt'
 __website__ = 'https://github.com/SteveDoyle2/pyNastran'
-<<<<<<< HEAD
-#__docs__ = 'http://pynastran.m4-engineering.com/master'  # still not setup...
 DEV = 'dev' in  __version__
 if DEV:
-=======
-if 'dev' in  __version__:
->>>>>>> 323e47a4
     __docs_rtd__ = 'https://pynastran-git.readthedocs.io/en/latest/quick_start/index.html'
     __docs__ = __docs_rtd__
 else:
