--- conflicted
+++ resolved
@@ -68,57 +68,17 @@
         QtGui.QMainWindow.__init__(self)
         GuiCommon.__init__(self, inputs)
 
-<<<<<<< HEAD
+        self.fmts = fmt_order
+        self.base_window_title = "pyNastran v%s"  % pyNastran.__version__
+
+        # initializes tools/checkables
+        self.set_tools()
+
         self.html_logging = html_logging
-        self.is_testing = False
-        self._logo = None
-        self._script_path = None
-        self._icon_path = ''
-
-        self.Title = None
-        self.min_value = None
-        self.max_value = None
-        self.blue_to_red = False
-        self._is_axes_shown = True
-        self.nvalues = 9
-        self.is_wireframe = False
-
+        self.scalar_bar = ScalarBar(self.is_horizontal_scalar_bar)
         # in,lb,s
         self.input_units = ['', '', ''] # '' means not set
         self.display_units = ['', '', '']
-        #-------------
-
-        # window variables
-        self._legend_window_shown = False
-        self._clipping_window_shown = False
-        self._edit_group_properties_window_shown = False
-        #-------------
-        # inputs dict
-        self.is_edges = False
-        self.is_edges_black = self.is_edges
-        # self.is_nodal = inputs['is_nodal']
-        # self.is_centroidal = inputs['is_centroidal']
-        self.magnify = inputs['magnify']
-
-        #self.format = ''
-        debug = inputs['debug']
-        self.debug = debug
-        assert debug in [True, False], 'debug=%s' % debug
-
-        #-------------
-        # file
-        self.menu_bar_format = None
-        self.format = None
-=======
->>>>>>> deadb847
-        self.fmts = fmt_order
-        self.base_window_title = "pyNastran v%s"  % pyNastran.__version__
-
-        # initializes tools/checkables
-        self.set_tools()
-
-        self.html_logging = html_logging
-        self.scalar_bar = ScalarBar(self.is_horizontal_scalar_bar)
 
     #def dragEnterEvent(self, e):
         #print(e)
@@ -2610,32 +2570,6 @@
         return camera_data
 
     def set_camera_data(self, camera_data, show_log=True):
-        """
-        position : (float, float, float)
-            where am I is xyz space
-        focal_point : (float, float, float)
-            where am I looking
-        view_angle : float
-            field of view (angle); perspective only?
-        view_up : (float, float, float)
-            up on the screen vector
-        clip_range : (float, float)
-            start/end distance from camera where clipping starts
-        parallel_scale : float
-            ???
-        parallel_projection : bool (0/1)
-            flag?
-        distance : float
-            distance to ???
-
-        i_vector = focal_point - position
-        j'_vector = view_up
-
-        use:
-           i x j' -> k
-           k x i -> j
-           or it's like k'
-        """
         #position, clip_range, focal_point, view_up, distance = camera_data
         position, focal_point, view_angle, view_up, clip_range, parallel_scale, parallel_proj, distance = camera_data
 
