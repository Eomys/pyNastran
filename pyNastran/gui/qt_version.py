--- conflicted
+++ resolved
@@ -1,14 +1,7 @@
 from __future__ import print_function
 from qtpy import API as qt_version
 
-<<<<<<< HEAD
-if qt_version == 'pyqt':
-    qt_version = 'pyqt4'
-
-if qt_version in ['pyqt4', 'pyside']:
-=======
 if qt_version in ['pyqt', 'pyqt4']:
->>>>>>> 194878f2
     qt_int = 4
     qt_version = 'pyqt4'
     from qtpy import PYQT_VERSION
