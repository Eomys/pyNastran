"""
creates the pyNastranGUI
"""
# coding: utf-8
from __future__ import division, unicode_literals, print_function

# kills the program when you hit Cntl+C from the command line
# doesn't save the current state as presumably there's been an error
import signal
signal.signal(signal.SIGINT, signal.SIG_DFL)
import sys


# yes we're intentionally putting this here to validate the imports
# before doing lots of work
from pyNastran.gui.arg_handling import get_inputs
get_inputs()


import pyNastran
from pyNastran.gui.main_window import QApplication, MainWindow


def cmd_line():
    """the setup.py entry point for ``pyNastranGUI``"""
    app = QApplication(sys.argv)
    QApplication.setOrganizationName("pyNastran")
    QApplication.setOrganizationDomain(pyNastran.__website__)
    QApplication.setApplicationName("pyNastran")
    QApplication.setApplicationVersion(pyNastran.__version__)
    inputs = get_inputs()
    MainWindow(inputs)
    sys.exit(app.exec_())

<<<<<<< HEAD
if __name__ == '__main__' and 'jupyter' not in sys.argv[0]:
=======
if '__name__' == '__main__':
>>>>>>> 62a1da00
    cmd_line()<|MERGE_RESOLUTION|>--- conflicted
+++ resolved
@@ -32,9 +32,5 @@
     MainWindow(inputs)
     sys.exit(app.exec_())
 
-<<<<<<< HEAD
-if __name__ == '__main__' and 'jupyter' not in sys.argv[0]:
-=======
-if '__name__' == '__main__':
->>>>>>> 62a1da00
+if __name__ == '__main__':
     cmd_line()