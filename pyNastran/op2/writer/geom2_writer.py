from collections import defaultdict
from struct import pack, Struct

from .geom1_writer import write_geom_header, close_geom_table
integer_types = int

def write_geom2(op2, op2_ascii, obj, endian=b'<'):
    if not hasattr(obj, 'elements'):
        return
    #if not hasattr(obj, 'nodes'):
        #return
    nspoints = len(obj.spoints)
    nplotels = len(obj.plotels)
    nelements = len(obj.elements)
    if nelements == 0 and nplotels == 0 and nspoints == 0:
        return
    write_geom_header(b'GEOM2', op2, op2_ascii)
    itable = -3

    #etypes = [
        #'CROD', 'CONROD',
        #'CELAS1', 'CELAS2', 'CELAS3', 'CELAS4',
        #'CDAMP1', 'CDAMP2', 'CDAMP3', 'CDAMP4',
        #'CTRIA3', 'CQUAD4',
        #'CTETRA', 'CHEXA', 'CPENTA',
    #]
    etypes_to_skip = [
        'CHBDYE', 'CBEND',
        #'CHBDYP',
    ]
    out = defaultdict(list)
    for eid, element in obj.elements.items():
        out[element.type].append(eid)
    if nspoints:
        out['SPOINT'] = list(obj.spoints.keys())
    if nplotels:
        out['PLOTEL'] = list(obj.plotels.keys())

    # elements with fixed lengths
    mapper = {
        # key, spack, nfields
        'CHBDYP' : ((10908, 109, 407), b'12i 3f', 15),
        'CHBDYG' : ((10808, 108, 406), b'16i', 16),
        'PLOTEL' : ((5201, 52, 11), b'3i', 3),
        'CTUBE' : ((3701, 37, 49), b'4i', 4),
        'CSHEAR' : ((3101, 31, 61), b'6i', 6),
        'CQUAD4' : ((2958, 51, 177), b'6iffii4f', 14),
        'CTRIA3' : ((5959, 59, 282), b'5iff3i3f', 13),
        'CQUADR' : ((8009, 80, 367), b'6iffii4f', 14),  # same as CQUAD4
        'CTRIAR' : ((9200, 92, 385), b'5iff3i3f', 13),  # same as CTRIA3
        'CQUAD8' : ((4701, 47, 326), b'10i 6f i', 17),  # current; not 2001
        'CTRIA6' : ((4801, 48, 327), b'8i 5f i', 14),  # current; not 2001
        'CTRIAX' : ((10108, 101, 512), b'9i', 9),
        'CTRIAX6' : ((6108, 61, 107), b'8i f ii', 11),
        'CQUAD' : ((9108, 91, 507), b'11i', 11),
        'CQUADX' : ((9008, 90, 508), b'11i', 11),  # same as CQUAD
        'CROD' : ((3001, 30, 48), b'4i', 4),
        'CONROD' : ((1601, 16, 47), b'4i4f', 8),

        'CDAMP1' : ((201, 2, 69), b'6i', 6),
        'CDAMP2' : ((301, 3, 70), b'if4i', 6),
        'CDAMP3' : ((401, 4, 71), b'4i', 4),
        'CDAMP4' : ((501, 5, 72), b'ifii', 4),
        'CDAMP5' : ((10608, 106, 404), b'ifii', 4),

        'CELAS1' : ((601, 6, 73), b'6i', 6),
        'CELAS2' : ((701, 7, 74), b'if4iff', 8),
        'CELAS3' : ((801, 8, 75), b'4i', 4),
        'CELAS4' : ((901, 9, 76), b'ifii', 4),

        'CVISC' : ((3901, 39, 50), b'4i', 4),
        'CTRAX3' : ((6111, 61, 996), b'5if', 6),
        'CQUADX4' : ((6112, 61, 997), b'6if', 7),
        'CQUADX8' : ((6114, 61, 999), b'10if', 11),
        'CTRAX6' : ((6113, 61, 998), b'8if', 9),
    }
    for name, eids in sorted(out.items()):
        nelements = len(eids)
        if name in etypes_to_skip:
            obj.log.warning('skipping GEOM2-%s' % name)
            continue

        #if nelements == 0:
            #continue
        #if name not in etypes:
            #obj.log.warning('skipping GEOM2-%s' % name)
            #continue

        if name in ['CTETRA', 'CHEXA', 'CPENTA', 'CPYRAM']:
<<<<<<< HEAD
            if name == 'CTETRA':
                key = (5508, 55, 217)
                nnodes = 10
                # 12 = eid, pid, n1, n2, n3, n4, ..., n10
            elif name == 'CHEXA':
                key = (7308, 73, 253)
                nnodes = 20
            elif name == 'CPENTA':
                key = (4108, 41, 280)
                nnodes = 15
            elif name == 'CPYRAM':
                key = (17200, 172, 1000)
                nnodes = 13
            else:  # pragma: no cover
                raise NotImplementedError(name)
            nfields = nnodes + 2
            spack = Struct(endian + b'%ii' % nfields)
=======
            itable = _write_solid(obj, name, eids, nelements, itable, op2, op2_ascii, endian)
            continue
>>>>>>> 6f094994

        elif name in mapper:
            key, spacki, nfields = mapper[name]
            spack = Struct(endian + spacki)
            #print(name, spacki)
        elif name == 'CBAR':
            itable = _write_cbar(obj, name, eids, nelements, itable, op2, op2_ascii, endian)
            continue
        elif name == 'CBEAM':
            itable = _write_cbeam(obj, name, eids, nelements, itable, op2, op2_ascii, endian)
            continue
        elif name == 'CBUSH':
            key = (2608, 26, 60)
            spack = None
            nfields = 14
        elif name == 'CBUSH1D':
            key = (5608, 56, 218)
            spack = Struct(endian + b'8i')
            nfields = 8
        elif name == 'CGAP':
            key = (1908, 19, 104)
            spack = None
            nfields = 9
        elif name == 'SPOINT':
            key = (5551, 49, 105)
            spack = None
            nfields = 1
        else:
            obj.log.warning('skipping %s' % name)
            continue
        #else:  # pragma: no cover
            #raise NotImplementedError(name)

        #if self.is_debug_file:
            #self.binary_debug.write('ndata=%s\n' % (nelements * 44))

        nbytes = _write_intermediate_block(name, key, nfields, nelements, op2, op2_ascii)

        try:
            write_card(name, eids, spack, obj, op2, op2_ascii, endian)
        except:
            obj.log.error('failed GEOM2-%s' % name)
            raise

        itable = _write_end_block(nbytes, itable, op2, op2_ascii)

    #-------------------------------------
    #print('itable', itable)
    close_geom_table(op2, op2_ascii, itable)

    #-------------------------------------

def _write_intermediate_block(name, key, nfields, nelements, op2, op2_ascii):
    """writes the start of the geometry block; goes in the middle of the writer"""
    nvalues = nfields * nelements + 3 # +3 comes from the keys
    nbytes = nvalues * 4
    op2.write(pack('3i', *[4, nvalues, 4]))
    op2.write(pack('i', nbytes)) #values, nbtyes))

    op2.write(pack('3i', *key))
    op2_ascii.write('%s %s\n' % (name, str(key)))
    return nbytes

def _write_end_block(nbytes, itable, op2, op2_ascii):
    """closes off the geometry block"""
    op2.write(pack('i', nbytes))

    itable -= 1
    data = [
        4, itable, 4,
        4, 1, 4,
        4, 0, 4]
    op2.write(pack('9i', *data))
    op2_ascii.write(str(data) + '\n')
    return itable

def _write_cbeam(obj, name, eids, nelements, itable, op2, op2_ascii, endian):
    """writes the CBEAM"""
    key = (5408, 54, 261)
    spack = None
    nfields = 18
    nbytes = _write_intermediate_block(name, key, nfields, nelements, op2, op2_ascii)

    s1 = Struct(endian + b'6i3f3i6f')
    s3 = Struct(endian + b'12i6f')
    for eid in sorted(eids):
        elem = obj.elements[eid]
        ga, gb = elem.node_ids
        pid = elem.pid

        # per DMAP: F = FE bit-wise AND with 3
        #f = fe & 3
        w1a, w2a, w3a = elem.wa
        w1b, w2b, w3b = elem.wb
        pa = elem.pa
        pb = elem.pb
        sa = elem.sa
        sb = elem.sb
        if elem.g0 is None:
            x1, x2, x3 = elem.x
            fe = 0
            #(eid, pid, ga, gb, sa, sb, x1, x2, x3, fe,
             #pa, pb, w1a, w2a, w3a, w1b, w2b, w3b) = out
            data = [
                eid, pid, ga, gb, sa, sb, x1, x2, x3, fe,
                pa, pb, w1a, w2a, w3a, w1b, w2b, w3b]
            op2.write(s1.pack(*data))
        else:
            fe = 2
            g0 = elem.g0
            #(eid, pid, ga, gb, sa, sb, g0, xxa, xxb, fe,
            # pa, pb, w1a, w2a, w3a, w1b, w2b, w3b) = out
            data = [
                eid, pid, ga, gb, sa, sb, g0, 0, 0, fe,
                pa, pb, w1a, w2a, w3a, w1b, w2b, w3b]
            op2.write(s3.pack(*data))

    itable = _write_end_block(nbytes, itable, op2, op2_ascii)
    return itable

def _write_cbar(obj, name, eids, nelements, itable, op2, op2_ascii, endian):
    """writes the CBAR"""
    key = (2408, 24, 180)
    spack = None
    nfields = 16
    nbytes = _write_intermediate_block(name, key, nfields, nelements, op2, op2_ascii)

    s1 = Struct(endian + b'4i3f3i6f')
    s3 = Struct(endian + b'7ii2i6f')
    for eid in sorted(eids):
        elem = obj.elements[eid]
        ga, gb = elem.node_ids
        pid = elem.pid

        # per DMAP: F = FE bit-wise AND with 3
        #f = fe & 3
        w1a, w2a, w3a = elem.wa
        w1b, w2b, w3b = elem.wb
        pa = elem.pa
        pb = elem.pb
        if elem.g0 is None:
            x1, x2, x3 = elem.x
            fe = 0
            #(eid, pid, ga, gb, x1, x2, x3, _f, pa, pb,
             #w1a, w2a, w3a, w1b, w2b, w3b) = out; fe=0
             #(eid, pid, ga, gb, x1, x2, x3, _f, pa, pb,
              #w1a, w2a, w3a, w1b, w2b, w3b) = out; fe=1
            data = [
                eid, pid, ga, gb, x1, x2, x3, fe, pa, pb,
                w1a, w2a, w3a, w1b, w2b, w3b, ]
            assert None not in data, 'CBAR-1; data=%s' % (data)
            #print('CBAR data1 =', data)
            op2.write(s1.pack(*data))
        else:
            fe = 2
            g0 = elem.g0
            #(eid, pid, ga, gb, g0, junk, junk, _f, pa,
             #pb, w1a, w2a, w3a, w1b, w2b, w3b) = out
            data = [
                eid, pid, ga, gb, g0, 0, 0, fe, pa, pb,
                w1a, w2a, w3a, w1b, w2b, w3b]
            assert None not in data, 'CBAR-1; data=%s' % (data)
            #print('CBAR data2 =', data)
            op2.write(s3.pack(*data))

        #if f == 0:
            #out = s1.unpack(edata)
            #(eid, pid, ga, gb, x1, x2, x3, _f, pa, pb,
             #w1a, w2a, w3a, w1b, w2b, w3b) = out
            #data_in = [[eid, pid, ga, gb, pa, pb, w1a, w2a, w3a, w1b, w2b, w3b],
                       #[f, x1, x2, x3]]
        #elif f == 1:
            #out = s2.unpack(edata)
            #(eid, pid, ga, gb, x1, x2, x3, _f, pa, pb,
             #w1a, w2a, w3a, w1b, w2b, w3b) = out
            #data_in = [[eid, pid, ga, gb, pa, pb, w1a, w2a, w3a, w1b, w2b, w3b],
                       #[f, x1, x2, x3]]
        #elif f == 2:
            #out = s3.unpack(edata)
            #(eid, pid, ga, gb, g0, junk, junk, _f, pa,
             #pb, w1a, w2a, w3a, w1b, w2b, w3b) = out
            #data_in = [[eid, pid, ga, gb, pa, pb, w1a,
                        #w2a, w3a, w1b, w2b, w3b], [f, g0]]
        #else:
            #raise RuntimeError('invalid f value...f=%s' % (f))
        op2_ascii.write('  eid=%s pid=%s nids=[%s, %s]\n' % (eid, pid, ga, gb))

    itable = _write_end_block(nbytes, itable, op2, op2_ascii)
    return itable

def _write_solid(model, name, eids, nelements, itable, op2, op2_ascii, endian):
    """writes the solid elements"""
    if name == 'CTETRA':
        key = (5508, 55, 217)
        nnodes = 10
        # 12 = eid, pid, n1, n2, n3, n4, ..., n10
    elif name == 'CHEXA':
        key = (7308, 73, 253)
        nnodes = 20
    elif name == 'CPENTA':
        key = (4108, 41, 280)
        nnodes = 15
    elif name == 'CPYRAM':
        key = (17200, 172, 1000)
        nnodes = 13
    else:  # pragma: no cover
        raise NotImplementedError(name)
    nfields = nnodes + 2
    spack = Struct(endian + b'%ii' % (nfields))

    nbytes = _write_intermediate_block(name, key, nfields, nelements, op2, op2_ascii)
    for eid in sorted(eids):
        elem = model.elements[eid]
        nids = elem.node_ids
        pid = elem.pid
        if None in nids:
            nids = [nid if nid is not None else 0 for nid in nids]
        nnids = len(nids)
        if nnids < nnodes:
            nids2 = [0] * (nnodes - nnids)
            data = [eid, pid] + nids + nids2
        else:
            data = [eid, pid] + nids
        #print(name, data)
        op2_ascii.write('  eid=%s pid=%s nids=%s\n' % (eid, pid, str(nids)))
        op2.write(spack.pack(*data))

    itable = _write_end_block(nbytes, itable, op2, op2_ascii)
    return itable

def write_card(name, eids, spack, obj, op2, op2_ascii, endian):
    """writes the GEOM2 elements"""
    op2_ascii.write('GEOM2-%s\n' % name)
    if name == 'CHBDYP':
        surface_type_str_to_int = {
            'POINT' : 1,
            'LINE' : 2,
            'ELCYL' : 6,
            'FTUBE' : 7,
            'TUBE' : 10,
        }
        for eid in sorted(eids):
            elem = obj.elements[eid]
            pid = elem.pid
            #print(elem.get_stats())
            surface_type_int = surface_type_str_to_int[elem.surface_type]
            #(eid, pid, Type, iviewf, iviewb, g1, g2, g0, radmidf, radmidb,
             #dislin, ce, e1, e2, e3) = out
            nids = elem.node_ids
            dislin = 0 if elem.gmid is None else elem.gmid
            g0 = 0 if elem.g0 is None else elem.g0
            e1 = 0. if elem.e1 is None else elem.e1
            e2 = 0. if elem.e2 is None else elem.e2
            e3 = 0. if elem.e3 is None else elem.e3
            data = (eid, pid, surface_type_int, elem.iview_front, elem.iview_back,
                    elem.g1, elem.g2, g0, elem.rad_mid_front, elem.rad_mid_back,
                    dislin, elem.ce, e1, e2, e3)
            #data = [eid, 0, surface_type_int,
                    #elem.iview_front, elem.iview_back,
                    #elem.rad_mid_front, elem.rad_mid_back, 0] + all_nids
            assert None not in data, data
            op2_ascii.write('  eid=%s pid=%s nids=%s\n' % (eid, pid, str(nids)))
            op2.write(spack.pack(*data))

    elif name == 'CHBDYG':
        surface_type_str_to_int = {
            'REV' : 3,
            'AREA3' : 4,
            'AREA4' : 5,
            'AREA6' : 8,
            'AREA8' : 9,
        }
        for eid in sorted(eids):
            elem = obj.elements[eid]
            #print(elem.get_stats())
            nids = elem.node_ids
            #if None in nids:
                #nids = [nid if nid is not None else 0 for nid in nids]
            all_nids = [0] * 8
            nnodes = len(nids)
            all_nids[:nnodes] = nids
            assert None not in nids, nids
            surface_type_int = surface_type_str_to_int[elem.surface_type]
            #(eid, unused_blank, Type, iviewf, iviewb, radmidf, radmidb, unused_blank2,
             #g1, g2, g3, g4, g5, g6, g7, g8) = out
            data = [eid, 0, surface_type_int,
                    elem.iview_front, elem.iview_back,
                    elem.rad_mid_front, elem.rad_mid_back, 0] + all_nids
            assert None not in data, data
            op2_ascii.write('  eid=%s nids=%s\n' % (eid, str(nids)))
            op2.write(spack.pack(*data))
    elif name == 'PLOTEL':
        for eid in sorted(eids):
            elem = obj.plotels[eid]
            nids = elem.node_ids
            #(eid, n1, n2) = out
            data = [eid] + nids
            op2_ascii.write('  eid=%s nids=%s\n' % (eid, str(nids)))
            op2.write(spack.pack(*data))
    elif name == 'CBUSH':
        spacki = Struct(endian + b'4i iii i ifi3f')
        spackf = Struct(endian + b'4i fff i ifi3f')
        for eid in sorted(eids):
            elem = obj.elements[eid]

            pid = elem.pid
            ga, gb = elem.node_ids
            s = elem.s
            s1, s2, s3 = elem.si
            cid = elem.cid
            ocid = elem.ocid
            if cid is None:
                cid = -1

            # not 100%
            s1 = 0.0 if s1 is None else s1
            s2 = 0.0 if s2 is None else s2
            s3 = 0.0 if s3 is None else s3

            if elem.x[0] is None and elem.g0 is None:
                # Use Element CID below for orientation
                f = -1
                data = [eid, pid, ga, gb, 0, 0, 0,
                        f, cid, s, ocid, s1, s2, s3]
                assert None not in data, 'CBUSH-1 %s' % (data)
                op2.write(spacki.pack(*data))
            elif elem.x[0] is not None:
                f = 0
                x1, x2, x3 = elem.x
                data = [eid, pid, ga, gb, x1, x2, x3,
                        f, cid, s, ocid, s1, s2, s3]
                assert None not in data, 'CBUSH-2 %s x=%s' % (data, elem.x)
                op2.write(spackf.pack(*data))
            elif elem.g0 is not None:
                f = 2
                g0 = elem.g0
                data = [eid, pid, ga, gb, g0, 0, 0,
                        f, cid, s, ocid, s1, s2, s3]
                assert None not in data, 'CBUSH-3 %s' % (data)
                op2.write(spacki.pack(*data))
            else:
                raise RuntimeError('invalid CBBUSH')
    elif name == 'CBUSH1D':
        for eid in sorted(eids):
            elem = obj.elements[eid]
            #(eid, pid, g1, g2, cid, unused_a, unused_b, unused_c) = out
            g1, g2 = elem.node_ids
            cid = elem.cid
            if cid is None:
                cid = -1
            data = [eid, elem.pid, g1, g2, cid, 0, 0, 0]
            op2.write(spack.pack(*data))
    elif name == 'CGAP':
        structf = Struct(endian + b'4i3fii')
        structi = Struct(endian + b'4i3iii')
        for eid in sorted(eids):
            elem = obj.elements[eid]
            #(eid, pid, ga, gb, x1, x2, x3, f, cid) = out  # f=0,1
            pid = elem.pid
            ga, gb = elem.node_ids
            cid = elem.cid
            #print(elem.get_stats())
            if cid is None:
                cid = -1

            if elem.x[0] is not None and elem.g0 is None:
                f = 1
                x1, x2, x3 = elem.x
                data = [eid, pid, ga, gb, x1, x2, x3, f, cid]
                op2.write(structf.pack(*data))
            elif elem.x[0] is None and elem.g0 is None:
                f = 1
                data = [eid, pid, ga, gb, 1., 0., 0., f, cid]
                op2.write(structf.pack(*data))
            elif elem.x[0] is not None:
                f = 1
                x1, x2, x3 = elem.x
                data = [eid, pid, ga, gb, x1, x2, x3, f, cid]
                #print('CGAP x; x=%s data=%s' % (elem.x, data))
                op2.write(structf.pack(*data))
            else:
                f = 2
                g0 = elem.g0
                data = [eid, pid, ga, gb, g0, 0, 0, f, cid]
                print('CGAP g0; x=%s gab0=%s data=%s' % (g0, [ga, gb, g0], data))
                op2.write(structi.pack(*data))

    elif name in ['CQUAD4', 'CQUADR']:
        for eid in sorted(eids):
            elem = obj.elements[eid]
            nids = elem.node_ids
            pid = elem.pid
            #(eid, pid, n1, n2, n3, n4, theta, zoffs, blank, tflag,
             #t1, t2, t3, t4) = out
            theta = get_theta_from_theta_mcid(elem.theta_mcid)
            tflag = elem.tflag
            #if tflag is None:
                #tflag =
            t1 = elem.T1 if elem.T1 is not None else -1.
            t2 = elem.T2 if elem.T2 is not None else -1.
            t3 = elem.T3 if elem.T3 is not None else -1.
            t4 = elem.T4 if elem.T4 is not None else -1.
            data = [eid, pid] + nids + [theta, elem.zoffset, 0,
                                        tflag, t1, t2, t3, t4]
            assert tflag in [0, 1], elem.get_stats()
            #print('  CQUAD4 eid=%s pid=%s nids=%s data=%s\n' % (eid, pid, str(nids), data[6:]))
            op2_ascii.write('  eid=%s pid=%s nids=%s\n' % (eid, pid, str(nids)))
            assert None not in data, '  %s eid=%s pid=%s nids=%s\n%s' % (name, eid, pid, str(nids), data)
            op2.write(spack.pack(*data))
    elif name == 'CQUAD8':  # current; not 2001
        for eid in sorted(eids):
            elem = obj.elements[eid]
            nids = [nid if nid is not None else 0
                    for nid in elem.node_ids]
            pid = elem.pid
             #(eid, pid, n1, n2, n3, n4, n5, n6, n7, n8, t1, t2,
              #t3, t4, theta, zoffs, tflag) = out # current
            #(eid, pid, n1, n2, n3, n4, n5, n6, n7, n8,
            #t1, t2, t3, t4, theta, zoffs) = out  # cquad8; 2001
            theta = get_theta_from_theta_mcid(elem.theta_mcid)
            tflag = elem.tflag if elem.tflag is not None else 0
            t1 = elem.T1 if elem.T1 is not None else -1.
            t2 = elem.T2 if elem.T2 is not None else -1.
            t3 = elem.T3 if elem.T3 is not None else -1.
            t4 = elem.T4 if elem.T4 is not None else -1.
            data = [eid, pid] + nids + [t1, t2, t3, t4,
                                        theta, elem.zoffset, tflag]
            assert None not in data, '%s data=%s' % (name, data)
            assert isinstance(elem.tflag, int), elem.get_stats()
            assert elem.tflag in [-1, 0, 1], elem.get_stats()
            #print('  CQUAD8 eid=%s pid=%s nids=%s data=%s\n' % (eid, pid, str(nids), data[6:]))
            op2_ascii.write('  eid=%s pid=%s nids=%s\n' % (eid, pid, str(nids)))
            op2.write(spack.pack(*data))
    elif name == 'CTRIA6':  # current; not 2001
        for eid in sorted(eids):
            elem = obj.elements[eid]
            nids = [nid if nid is not None else 0
                    for nid in elem.node_ids]
            pid = elem.pid
            #(eid, pid, n1, n2, n3, n4, n5, n6, theta, zoffs, t1, t2, t3, tflag) = out
            theta = get_theta_from_theta_mcid(elem.theta_mcid)
            t1 = elem.T1 if elem.T1 is not None else -1.
            t2 = elem.T2 if elem.T2 is not None else -1.
            t3 = elem.T3 if elem.T3 is not None else -1.
            data = [eid, pid] + nids + [t1, t2, t3,
                                        theta, elem.zoffset, elem.tflag]
            assert None not in data, '%s data=%s' % (name, data)
            assert elem.tflag in [-1, 0, 1], elem.get_stats()
            #print('  CQUAD4 eid=%s pid=%s nids=%s data=%s\n' % (eid, pid, str(nids), data[6:]))
            op2_ascii.write('  eid=%s pid=%s nids=%s\n' % (eid, pid, str(nids)))
            op2.write(spack.pack(*data))
    elif name == 'CTRIAX':
        for eid in sorted(eids):
            elem = obj.elements[eid]
            nids = [nid if nid is not None else 0
                    for nid in elem.node_ids]
            pid = elem.pid
            #eid, pid, n1, n2, n3, n4, n5, n6, unused_undef1 = data
            data = [eid, pid] + nids + [0]
            assert None not in data, '%s data=%s' % (name, data)
            #print('  CTRIAX eid=%s mid=%s nids=%s data=%s\n' % (eid, pid, str(nids), data[6:]))
            op2_ascii.write('  eid=%s pid=%s nids=%s\n' % (eid, pid, str(nids)))
            op2.write(spack.pack(*data))

    elif name == 'CTRIAX6':
        for eid in sorted(eids):
            elem = obj.elements[eid]
            nids = [nid if nid is not None else 0
                    for nid in elem.node_ids]
            mid = elem.mid
            #eid, mid, n1, n2, n3, n4, n5, n6, theta, unused_undef1, unused_undef2 = data
            data = [eid, mid] + nids + [elem.theta, 0, 0]
            assert None not in data, '%s data=%s' % (name, data)
            #print('  CTRIAX6 eid=%s mid=%s nids=%s data=%s\n' % (eid, mid, str(nids), data[6:]))
            op2_ascii.write('  eid=%s mid=%s nids=%s\n' % (eid, mid, str(nids)))
            op2.write(spack.pack(*data))

    elif name in ['CQUAD', 'CQUADX']:
        for eid in sorted(eids):
            elem = obj.elements[eid]
            nids = [nid if nid is not None else 0
                    for nid in elem.node_ids]
            pid = elem.pid
            #(eid, pid, n1, n2, n3, n4, n5, n6, n7, n8, n9) = out
            data = [eid, pid] + nids
            assert None not in data, '%s data=%s' % (name, data)
            op2_ascii.write('  eid=%s pid=%s nids=%s\n' % (eid, pid, str(nids)))
            op2.write(spack.pack(*data))

    elif name in ['CTRIA3', 'CTRIAR']:
        for eid in sorted(eids):
            elem = obj.elements[eid]
            nids = elem.node_ids
            pid = elem.pid
            theta = get_theta_from_theta_mcid(elem.theta_mcid)
            t1 = elem.T1 if elem.T1 is not None else -1.
            t2 = elem.T2 if elem.T2 is not None else -1.
            t3 = elem.T3 if elem.T3 is not None else -1.
            #eid, pid, n1, n2, n3, theta_mcid, zoffs, blank1, blank2, tflag, t1, t2, t3
            data = [eid, pid] + nids + [theta, elem.zoffset, 0, 0,
                                        elem.tflag, t1, t2, t3]
            assert elem.tflag in [0, 1], elem.get_stats()
            op2_ascii.write('  eid=%s pid=%s nids=%s\n' % (eid, pid, str(nids)))
            op2.write(spack.pack(*data))
    elif name in ['CTRAX3', 'CTRAX6', 'CQUADX4', 'CQUADX8']:
        for eid in sorted(eids):
            elem = obj.elements[eid]
            nids = elem.node_ids
            pid = elem.pid
            data = [eid, pid] + nids + [elem.theta]
            assert None not in data, '  eid=%s pid=%s nids=%s theta=%r\n' % (eid, pid, str(nids), elem.theta)
            #print('  eid=%s pid=%s nids=%s theta=%r\n' % (eid, pid, str(nids), elem.theta))
            op2_ascii.write('  eid=%s pid=%s nids=%s theta=%r\n' % (eid, pid, str(nids), elem.theta))
            op2.write(spack.pack(*data))


    elif name in ['CROD', 'CTUBE', 'CVISC', 'CSHEAR']:
        for eid in sorted(eids):
            elem = obj.elements[eid]
            nids = elem.node_ids
            pid = elem.pid
            data = [eid, pid] + nids
            #print(data)
            op2_ascii.write('  eid=%s pid=%s nids=%s\n' % (eid, pid, str(nids)))
            op2.write(spack.pack(*data))
    elif name == 'CONROD':
        for eid in sorted(eids):
            elem = obj.elements[eid]
            nids = elem.node_ids
            #(eid, n1, n2, mid, a, j, c, nsm) = out
            data = [eid] + nids + [elem.mid, elem.A, elem.j, elem.c, elem.nsm]
            op2_ascii.write('  eid=%s nids=%s\n' % (eid, str(nids)))
            op2.write(spack.pack(*data))
    elif name in ['CELAS1', 'CDAMP1']:
        for eid in sorted(eids):
            elem = obj.elements[eid]
            n1, n2 = [nid if nid else 0 for nid in elem.node_ids]
            pid = elem.pid
            #(eid, pid, g1, g2, c1, c2)
            data = [eid, pid, n1, n2, elem.c1, elem.c2]
            #print(name, data)
            op2_ascii.write('  eid=%s pid=%s nids=[%s, %s]\n' % (eid, pid, n1, n2))
            op2.write(spack.pack(*data))
    elif name == 'CELAS2':
        for eid in sorted(eids):
            elem = obj.elements[eid]
            n1, n2 = [nid if nid else 0 for nid in elem.node_ids]
            #(eid, k, g1, g2, c1, c2, ge, s) = out
            c2 = elem.c2 if elem.c2 is not None else 0
            data = [eid, elem.k, n1, n2, elem.c1, c2, elem.ge, elem.s]
            #print('CELAS2', data)
            op2_ascii.write('  eid=%s nids=[%s, %s]\n' % (eid, n1, n2))
            op2.write(spack.pack(*data))
    elif name in ['CELAS3', 'CDAMP3', 'CDAMP5']:
        for eid in sorted(eids):
            elem = obj.elements[eid]
            n1, n2 = [nid if nid else 0 for nid in elem.node_ids]
            pid = elem.pid
            #(eid, pid, s1, s2) = out
            data = [eid, pid, n1, n2]
            #print(name, data)
            op2_ascii.write('  eid=%s pid=%s nids=[%s, %s]\n' % (eid, pid, n1, n2))
            op2.write(spack.pack(*data))
    elif name == 'CELAS4':
        for eid in sorted(eids):
            elem = obj.elements[eid]
            n1, n2 = [nid if nid else 0 for nid in elem.node_ids]
            #(eid, k, s1, s2) = out
            data = [eid, elem.k, n1, n2]
            #print(data)
            op2_ascii.write('  eid=%s nids=[%s, %s]\n' % (eid, n1, n2))
            op2.write(spack.pack(*data))
    elif name == 'CDAMP2':
        for eid in sorted(eids):
            elem = obj.elements[eid]
            n1, n2 = [nid if nid else 0 for nid in elem.node_ids]
            #(eid, bdamp, g1, g2, c1, c2) = out
            c1 = elem.c1 if elem.c1 is not None else 0
            c2 = elem.c2 if elem.c2 is not None else 0
            data = [eid, elem.b, n1, n2, c1, c2]
            #print(name, data)
            op2_ascii.write('  eid=%s nids=[%s, %s]\n' % (eid, n1, n2))
            op2.write(spack.pack(*data))
    elif name == 'CDAMP4':
        for eid in sorted(eids):
            elem = obj.elements[eid]
            n1, n2 = [nid if nid else 0 for nid in elem.node_ids]
            #(eid, b, s1, s2) = out
            data = [eid, elem.b, n1, n2]
            #print(name, data)
            op2_ascii.write('  eid=%s nids=[%s, %s]\n' % (eid, n1, n2))
            op2.write(spack.pack(*data))
    elif name == 'SPOINT':
        nids = eids
        nids.sort()
        spack = Struct('%ii' % len(nids))
        op2_ascii.write('  spoints%s\n' % str(nids))
        op2.write(spack.pack(*nids))
    else:  # pragma: no cover
        raise NotImplementedError(name)

def get_theta_from_theta_mcid(theta_mcid):
    """the theta/mcid field is stored in a strange way"""
    if isinstance(theta_mcid, integer_types):
        theta = 512. * (theta_mcid + 1)
    else:
        theta = theta_mcid
    return theta<|MERGE_RESOLUTION|>--- conflicted
+++ resolved
@@ -87,28 +87,8 @@
             #continue
 
         if name in ['CTETRA', 'CHEXA', 'CPENTA', 'CPYRAM']:
-<<<<<<< HEAD
-            if name == 'CTETRA':
-                key = (5508, 55, 217)
-                nnodes = 10
-                # 12 = eid, pid, n1, n2, n3, n4, ..., n10
-            elif name == 'CHEXA':
-                key = (7308, 73, 253)
-                nnodes = 20
-            elif name == 'CPENTA':
-                key = (4108, 41, 280)
-                nnodes = 15
-            elif name == 'CPYRAM':
-                key = (17200, 172, 1000)
-                nnodes = 13
-            else:  # pragma: no cover
-                raise NotImplementedError(name)
-            nfields = nnodes + 2
-            spack = Struct(endian + b'%ii' % nfields)
-=======
             itable = _write_solid(obj, name, eids, nelements, itable, op2, op2_ascii, endian)
             continue
->>>>>>> 6f094994
 
         elif name in mapper:
             key, spacki, nfields = mapper[name]
@@ -152,7 +132,6 @@
         except:
             obj.log.error('failed GEOM2-%s' % name)
             raise
-
         itable = _write_end_block(nbytes, itable, op2, op2_ascii)
 
     #-------------------------------------
