#pylint: disable=C0301
"""
Defines the Real/Complex Forces created by:
    FORCE = ALL
"""
from __future__ import print_function
from six import b
from six.moves import range
from struct import Struct
import numpy as np
from numpy import fromstring, vstack, sin, cos, radians, array
from numpy import hstack, zeros

from pyNastran.op2.op2_helper import polar_to_real_imag
from pyNastran.op2.op2_common import OP2Common

from pyNastran.op2.tables.oef_forces.oef_thermalObjects import (
    Real1DHeatFluxArray,
    HeatFlux_2D_3DArray,
    RealChbdyHeatFluxArray,

    # TODO: vectorize 4
    HeatFlux_VU,
    HeatFlux_VUBEAM, HeatFlux_VU_3D, HeatFlux_CONV
)
from pyNastran.op2.tables.oef_forces.oef_forceObjects import (
    RealRodForceArray, RealViscForceArray,
    RealCBarForceArray, RealCBar100ForceArray,
    RealCBushForceArray,
    RealPlateForceArray,
    RealPlateBilinearForceArray,
    RealSpringForceArray, RealDamperForceArray,
    RealCShearForceArray,
    RealCGapForceArray,
    RealConeAxForceArray,
    RealSolidPressureForceArray,

    # TODO: ectorize 4
    RealCBeamForce,
    RealBendForce,
    RealForce_VU_2D, RealForce_VU,
)
from pyNastran.op2.tables.oef_forces.oef_complexForceObjects import (
    ComplexRodForceArray,
    ComplexCBarForceArray,
    ComplexCBushForceArray,
    ComplexCShearForceArray,
    ComplexSpringForceArray,
    ComplexDamperForceArray,
    ComplexViscForceArray,
    ComplexPlateForceArray,
    ComplexPlate2ForceArray, #  TODO: fix issue with element_node
    ComplexSolidPressureForceArray,

    # TODO: vectorize 3
    ComplexBendForce,
    ComplexForce_VU_2D, ComplexForce_VU,
)

# TODO: vectorize 1
from pyNastran.op2.tables.oef_forces.oef_complexForceObjects_old import ComplexCBeamForce

class OEF(OP2Common):
    """Defines OEFx table reading for element forces/heat flux"""
    def __init__(self):
        OP2Common.__init__(self)

    def OEF_ForceCode(self):
        """
        Gets the numwide codes for the element to determine if
        the real or complex result should be found.
        The format and sort codes do not always give the right answer...
        """
        real_mapper = {
            1: 3,    # CROD
            2: 1 + (10 - 1) * 11,  # CBEAM
            3: 3,    # CTUBE
            4: 17,   # CSHEAR
            10: 3,    # CONROD
            11: 2,    # CELAS1
            12: 2,    # CELAS2
            13: 2,    # CELAS3
            14: 2,    # CELAS4

            20: 2,    # CDAMP1
            21: 2,    # CDAMP2
            22: 2,    # CDAMP3
            23: 2,    # CDAMP4
            24: 3,    # CVISC
            33: 9,    # CQUAD4
            34: 9,    # CBAR
            35: 7,    # CCONEAX
            38: 9,    # CGAP
            40: 8,    # CBUSH1D ???
            64: 2 + (11 - 2) * 5,  # CQUAD8
            69: 1 + (8 - 1) * 2,  # CBEND
            70: 2 + (11 - 2) * 4,  # CTRIAR
            74: 9,    # CTRIA3
            75: 2 + (11 - 2) * 4,  # CTRIA6


            #76:  16,   # Acoustic Velocity/Pressure CHEXA ???
            76: None,  # dummy so it doesnt go into the real results
            77: 10,   # Acoustic Velocity/Pressure CPENTA
            78: 10,   # Acoustic Velocity/Pressure CTETRA

            82: 2 + (11 - 2) * 5,  # CQUADR
            95: 9,    # composite CQUAD4 ???
            96: 9,    # composite CQUAD8 ???
            97: 9,    # composite CTRIA3 ???
            98: 9,    # composite CTRIA6 ???
            100: 8,    # BARS
            102: 7,    # CBUSH
            144: 2 + (11 - 2) * 5,  # bilinear CQUAD4
            189: 6 + (19 - 6) * 4,  # VUQUAD
            190: 6 + (19 - 6) * 3,  # VUTRIA
            191: 4 + (12 - 4) * 2,  # VUBEAM
            200: 9,    # CWELD
            232: 9,    # composite CQUADR ???
            233: 9,    # composite TRIAR ???
            235: 9,    # punch CQUADR...num_wide in DMAP is wrong...left out first entry...
            236: 8,    # punch CTRIAR
        }
        imag_mapper = {
            1: 5,    # CROD
            2: 1 + (17 - 1) * 11,  # CBEAM
            3: 5,    # CTUBE
            4: 33,   # CSHEAR
            10: 5,    # CONROD

            11: 3,    # CELAS1
            12: 3,    # CELAS2
            13: 3,    # CELAS3
            14: 3,    # CELAS4

            20: 3,    # CDAMP1
            21: 3,    # CDAMP2
            22: 3,    # CDAMP3
            23: 3,    # CDAMP4
            24: 5,    # CVISC
            33: 17,   # CQUAD4
            34: 17,   # CBAR
            35: 7,    # CCONEAX # needed to not crash the code...
            38: 9,    # CGAP
            40: 8,    # CBUSH1D ???
            64: 2 + (19 - 2) * 5,  # CQUAD8
            69: 1 + (14 - 1) * 2,  # CBEND
            70: 2 + (19 - 2) * 4,  # CTRIAR
            74: 17,   # CTRIA3
            75: 2 + (19 - 2) * 4,  # CTRIA6

            76: 16,   # Acoustic Velocity/Pressure CHEXA_PR
            77: 16,   # Acoustic Velocity/Pressure CPENTA_PR
            78: 16,   # Acoustic Velocity/Pressure CTETRA_PR

            82: 2 + (19 - 2) * 5,  # CQUADR
            95: 9,    # composite CQUAD4 ???
            96: 9,    # composite CQUAD8 ???
            97: 9,    # composite CTRIA3 ???
            98: 9,    # composite CTRIA6 ???
            100: 14,   # BARS
            102: 13,   # CBUSH
            144: 2 + (19 - 2) * 5,  # bilinear CQUAD4
            189: 6 + (31 - 6) * 4,  # VUQUAD
            190: 6 + (31 - 6) * 3,  # VUTRIA
            191: 4 + (18 - 4) * 2,  # VUBEAM
            200: 17,   # CWELD
            232: 9,    # composite CQUADR ???
            233: 9,    # composite TRIAR ???
            235: 17,   # punch CQUADR...num_wide in DMAP is wrong...left out first entry...
            236: 16,   # punch CTRIAR
        }
        try:
            real = real_mapper[self.element_type]
        except KeyError:
            real = None

        try:
            imag = imag_mapper[self.element_type]
        except KeyError:
            imag = None
        return (real, imag)

    def _read_oef1_3(self, data, ndata):
        """Table 3 parser for OEF1 table"""
        self._data_factor = 1
        self.words = [
            'aCode', 'tCode', 'element_type', 'isubcase',
            '???', '???', '???', '???',
            'format_code', 'num_wide', 'o_code', '???',
            '???', '???', '???', '???',
            '???', '???', '???', '???',
            '???', '???', '???', '???',
            '???', 'Title', 'subtitle', 'label']

        self.parse_approach_code(data)

        #: element type
        self.element_type = self.add_data_parameter(data, 'element_type', 'i', 3, False)

        # dynamic load set ID/random code
        #self.dLoadID = self.add_data_parameter(data, 'dLoadID', 'i', 8, False)

        #: format code
        self.format_code = self.add_data_parameter(data, 'format_code', 'i', 9, False)

        #: number of words per entry in record
        #: .. note: is this needed for this table ???
        self.num_wide = self.add_data_parameter(data, 'num_wide', 'i', 10, False)

        #: undefined in DMAP...
        self.o_code = self.add_data_parameter(data, 'o_code', 'i', 11, False)

        #: thermal flag; 1 for heat ransfer, 0 otherwise
        self.thermal = self.add_data_parameter(data, 'thermal', 'i', 23, False)

        ## assuming tCode=1
        if self.analysis_code == 1:   # statics
            self.loadID = self.add_data_parameter(data, 'loadID', 'i', 5, False)  # load set ID number
            self.data_names = self.apply_data_code_value('data_names', ['loadID'])
            self.setNullNonlinearFactor()
        elif self.analysis_code == 2:  # normal modes/buckling (real eigenvalues)
            #: mode number
            self.mode = self.add_data_parameter(data, 'mode', 'i', 5)
            #: eigenvalue
            self.eigr = self.add_data_parameter(data, 'eigr', 'f', 6, False)
            self.data_names = self.apply_data_code_value('data_names', ['mode', 'eigr'])
            # TODO: mode_cycle is not defined?
            #self.data_names = self.apply_data_code_value('data_names', ['mode', 'eigr', 'mode_cycle'])
        elif self.analysis_code == 3:  # differential stiffness 0
            #: load set ID number
            self.loadID = self.add_data_parameter(data, 'loadID', 'i', 5)
            self.data_names = self.apply_data_code_value('data_names', ['loadID'])
        elif self.analysis_code == 4:  # differential stiffness 1
            #: load set ID number
            self.loadID = self.add_data_parameter(data, 'loadID', 'i', 5)
            self.data_names = self.apply_data_code_value('data_names', ['loadID'])
        elif self.analysis_code == 5:   # frequency
            self.freq = self.add_data_parameter(data, 'freq', 'f', 5)  # frequency
            self.data_names = self.apply_data_code_value('data_names', ['freq'])
        elif self.analysis_code == 6:  # transient
            self.time = self.add_data_parameter(data, 'time', 'f', 5)  # time step
            self.data_names = self.apply_data_code_value('data_names', ['time'])
        elif self.analysis_code == 7:  # pre-buckling
            #: load set ID number
            self.loadID = self.add_data_parameter(data, 'loadID', 'i', 5)
            #self.apply_data_code_value('data_names',['lsdvmn'])
            self.data_names = self.apply_data_code_value('data_names', ['loadID'])
        elif self.analysis_code == 8:  # post-buckling
            #: load set ID number
            self.loadID = self.add_data_parameter(data, 'loadID', 'i', 5)
            #: real eigenvalue
            self.eigr = self.add_data_parameter(data, 'eigr', 'f', 6, False)
            self.data_names = self.apply_data_code_value('data_names', ['loadID', 'eigr'])
        elif self.analysis_code == 9:  # complex eigenvalues
            #: mode number
            self.mode = self.add_data_parameter(data, 'mode', 'i', 5)
            #: real eigenvalue
            self.eigr = self.add_data_parameter(data, 'eigr', 'f', 6, False)
            #: imaginary eigenvalue
            self.eigi = self.add_data_parameter(data, 'eigi', 'f', 7, False)
            self.data_names = self.apply_data_code_value('data_names', ['mode', 'eigr', 'eigi'])
        elif self.analysis_code == 10:  # nonlinear statics
            #: load step
            self.load_step = self.add_data_parameter(data, 'load_step', 'f', 5)
            self.data_names = self.apply_data_code_value('data_names', ['load_step'])
        elif self.analysis_code == 11:  # geometric nonlinear statics
            #: load set ID number
            self.loadID = self.add_data_parameter(data, 'loadID', 'i', 5)
            self.data_names = self.apply_data_code_value('data_names', ['loadID'])
        else:
            msg = 'invalid analysis_code...analysis_code=%s' % str(self.analysis_code)
            raise RuntimeError(msg)


        self.fix_format_code()
        self._parse_thermal_code()
        try:
            self.element_name = self.element_mapper[self.element_type]
        except KeyError:
            self.log.error(self.code_information())
            raise
        assert self.element_name != '', self.code_information()

        #self.element_name = self.element_mapper[self.element_type]
        self.data_code['element_name'] = self.element_name

        if self.is_debug_file:
            self.binary_debug.write('  %-14s = %r\n' % ('element_name', self.element_name))
            self.binary_debug.write('  %-14s = %r %s\n' % ('approach_code', self.approach_code,
                                                           self.approach_code_str(self.approach_code)))
            self.binary_debug.write('  %-14s = %r\n' % ('tCode', self.tCode))
            self.binary_debug.write('  %-14s = %r\n' % ('isubcase', self.isubcase))


        self._read_title(data)
        if self.element_type not in self.element_mapper:
            msg = 'element_type = %s' % self.element_type
            return self._not_implemented_or_skip(data, ndata, msg)
        self._write_debug_bits()
        assert self.num_wide != 146, self.code_information()

    def _read_oef2_3(self, data, ndata):
        """Table 3 parser for OEF2 table"""
        pass

    def _read_oef1_4(self, data, ndata):
        """Table 4 parser for OEF1 table"""
        if self.thermal == 0:
            n = self._read_oef1_loads(data, ndata)
        elif self.thermal == 1:
            n = self._read_oef1_thermal(data, ndata)
        elif self.thermal == 8: # NRL
            n = self._read_oef1_loads(data, ndata)
        else:
            n = self._not_implemented_or_skip(data, ndata, 'thermal=%s' % self.thermal)
        return n

    def _read_oef1_thermal(self, data, ndata):
        """Table 4 parser for OEF1 thermal table"""
        if self._results.is_not_saved('element_forces'):
            return ndata
        n = 0
        #is_magnitude_phase = self.is_magnitude_phase()
        dt = self.nonlinear_factor

        flag = 'element_id'
        if self.element_type in [1, 2, 3, 10, 34, 69]:  # ROD,BEAM,TUBE,CONROD,BAR,BEND
            # 1-CROD
            # 2-CBEAM
            # 3-CTUBE
            # 10-CONROD
            # 34-CBAR
            # 69-CBEND
            obj_vector_real = Real1DHeatFluxArray
            #if self.element_type == 1: # CROD
            result_name = 'thermalLoad_1D'

            if self._results.is_not_saved(result_name):
                return ndata
            self._results._found_result(result_name)
            slot = getattr(self, result_name)

            if self.format_code == 1 and self.num_wide == 9:  # real
                ntotal = 36
                nelements = ndata // ntotal
                auto_return, is_vectorized = self._create_oes_object4(
                    nelements, result_name, slot, obj_vector_real)
                if auto_return:
                    return nelements * self.num_wide * 4
                obj = self.obj
                #if self.is_debug_file:
                    #self.binary_debug.write('  [cap, element1, element2, ..., cap]\n')
                    #self.binary_debug.write('  cap = %i  # assume 1 cap when there could have been multiple\n' % ndata)
                    #self.binary_debug.write('  #elementi = [eid_device, axial, torque]\n')
                    #self.binary_debug.write('  nelements=%i; nnodes=1 # centroid\n' % nelements)

                if self.use_vector and is_vectorized:
                    n = nelements * 4 * self.num_wide
                    itotal = obj.ielement
                    ielement2 = obj.itotal + nelements
                    itotal2 = ielement2

                    floats = fromstring(data, dtype=self.fdtype).reshape(nelements, 9)
                    obj._times[obj.itime] = dt

                    strings = fromstring(data, dtype=self._endian + 'S4').reshape(nelements, 9)
                    s = array([s1+s2 for s1, s2 in zip(strings[:, 1], strings[:, 2])])
                    #print(s)
                    #print('itime = ', obj.itime)
                    #print('---------')
                    if obj.itime == 0:
                        ints = fromstring(data, dtype=self.idtype).reshape(nelements, 9)
                        eids = ints[:, 0] // 10
                        assert eids.min() > 0, eids.min()
                        obj.element[itotal:itotal2] = eids
                        obj.element_data_type[itotal:itotal2] = s
                        #obj.element_type[obj.itime, itotal:itotal2, :] = strings[:, 3:]

                    #[etype, xgrad, ygrad, zgrad, xflux, yflux, zflux]
                    obj.data[obj.itime, itotal:itotal2, :] = floats[:, 3:]
                    obj.itotal = itotal2
                    obj.ielement = ielement2
                else:
                    s = Struct(b(self._endian + 'i8s6f'))
                    for i in range(nelements):
                        edata = data[n:n+ntotal]
                        out = s.unpack(edata)
                        (eid_device, eType, xgrad, ygrad, zgrad, xflux, yflux, zflux) = out
                        eid = self._check_id(eid_device, flag, 'FORCE', out)
                        obj.add(dt, eid, eType, xgrad, ygrad, zgrad, xflux, yflux, zflux)
                        n += ntotal
            else:
                msg = self.code_information()
                return self._not_implemented_or_skip(data, ndata, msg)

        elif self.element_type in [33, 53, 64, 74, 75,  # CQUAD4, CTRIAX6, CQUAD8, CTRIA3, CTRIA6
                                   39, 67, 68]:  # TETRA, HEXA, PENTA
            # 33-QUAD4-centroidal
            # 53-TRIAX6
            # 64-QUAD8
            # 74-TRIA3
            # 75-TRIA6

            # 39-TETRA
            # 67-HEXA
            # 68-PENTA

            obj_vector_real = HeatFlux_2D_3DArray
            #if self.element_type == 1: # CROD
            result_name = 'thermalLoad_2D_3D'

            if self._results.is_not_saved(result_name):
                return ndata
            self._results._found_result(result_name)
            slot = getattr(self, result_name)
            if self.format_code == 1 and self.num_wide == 9:  # real - 2D
                # [33, 53, 64, 74, 75]
                ntotal = 36
                nelements = ndata // ntotal
                auto_return, is_vectorized = self._create_oes_object4(
                    nelements, result_name, slot, obj_vector_real)
                if auto_return:
                    return nelements * self.num_wide * 4
                obj = self.obj
                #if self.is_debug_file:
                    #self.binary_debug.write('  [cap, element1, element2, ..., cap]\n')
                    #self.binary_debug.write('  cap = %i  # assume 1 cap when there could have been multiple\n' % ndata)
                    #self.binary_debug.write('  #elementi = [eid_device, axial, torque]\n')
                    #self.binary_debug.write('  nelements=%i; nnodes=1 # centroid\n' % nelements)

                if self.use_vector and is_vectorized:
                    #n = nelements * 4 * self.num_wide
                    itotal = obj.ielement
                    ielement2 = obj.itotal + nelements
                    itotal2 = ielement2

                    floats = fromstring(data, dtype=self.fdtype).reshape(nelements, 9)
                    obj._times[obj.itime] = dt
                    #if obj.itime == 0:
                    ints = fromstring(data, dtype=self.idtype).reshape(nelements, 9)
                    eids = ints[:, 0] // 10
                    assert eids.min() > 0, eids.min()
                    obj.element[itotal:itotal2] = eids
                    strings = fromstring(data, dtype=self._endian + 'S4').reshape(nelements, 9)
                    obj.element_data_type[itotal:itotal2] = array([s1+s2 for s1, s2 in zip(strings[:, 1], strings[:, 2])])

                    #[etype, xgrad, ygrad, zgrad, xflux, yflux, zflux]
                    obj.data[obj.itime, itotal:itotal2, :] = floats[:, 3:]
                    obj.itotal = itotal2
                    obj.ielement = ielement2
                else:
                    # no zed on this element for some reason...
                    s = Struct(b(self._endian + 'i8s6f'))
                    for i in range(nelements):
                        edata = data[n:n+ntotal]
                        n += ntotal
                        out = s.unpack(edata)
                        (eid_device, etype, xgrad, ygrad, zgrad, xflux, yflux, zflux) = out
                        eid = self._check_id(eid_device, flag, 'FORCE', out)
                        obj.add_sort1(dt, eid, etype, xgrad, ygrad, zgrad, xflux, yflux, zflux)

            elif self.format_code == 1 and self.num_wide == 10:  # real - 3D
                # [39, 67, 68]:  # HEXA,PENTA
                ntotal = 40
                nelements = ndata // ntotal
                auto_return, is_vectorized = self._create_oes_object4(
                    nelements, result_name, slot, obj_vector_real)
                if auto_return:
                    return nelements * self.num_wide * 4
                obj = self.obj
                assert nelements > 0, 'ndata=%s ntotal=%s' % (ndata, ntotal)
                if self.use_vector and is_vectorized:
                    n = nelements * 4 * self.num_wide
                    itotal = obj.ielement
                    ielement2 = obj.itotal + nelements
                    itotal2 = ielement2

                    floats = fromstring(data, dtype=self.fdtype).reshape(nelements, 10)
                    obj._times[obj.itime] = dt
                    if obj.itime == 0:
                        ints = fromstring(data, dtype=self.idtype).reshape(nelements, 10)
                        eids = ints[:, 0] // 10
                        assert eids.min() > 0, eids.min()
                        obj.element[itotal:itotal2] = eids
                        strings = fromstring(data, dtype=self._endian + 'S4').reshape(nelements, 10)
                        obj.element_data_type[itotal:itotal2] = array([s1+s2 for s1, s2 in zip(strings[:, 1], strings[:, 2])])

                    #[etype, xgrad, ygrad, zgrad, xflux, yflux, zflux, zed]
                    obj.data[obj.itime, itotal:itotal2, :] = floats[:, 3:-1]
                    obj.itotal = itotal2
                    obj.ielement = ielement2
                else:
                    s = Struct(b(self._endian + 'i8s6fi'))
                    for i in range(nelements):
                        edata = data[n:n+ntotal]
                        n += ntotal
                        out = s.unpack(edata)
                        (eid_device, etype, xgrad, ygrad, zgrad, xflux, yflux, zflux, zed) = out
                        eid = self._check_id(eid_device, flag, 'FORCE', out)
                        obj.add_sort1(dt, eid, etype, xgrad, ygrad, zgrad, xflux, yflux, zflux)
            else:
                raise RuntimeError(self.code_information())
        elif self.element_type in [107, 108, 109]:  # CHBDYE, CHBDYG, CHBDYP
            # 107-CHBDYE
            # 108-CHBDYG
            # 109-CHBDYP
            if self.format_code == 1 and self.num_wide == 8:  # real
                #if self.element_type == 1: # CROD
                result_name = 'thermalLoad_CHBDY'
                if self._results.is_not_saved(result_name):
                    return ndata
                self._results._found_result(result_name)
                slot = getattr(self, result_name)

                if self.format_code == 1 and self.num_wide == 8:  # real
                    obj_vector_real = RealChbdyHeatFluxArray
                    ntotal = 32
                    nelements = ndata // ntotal
                    auto_return, is_vectorized = self._create_oes_object4(
                        nelements, result_name, slot, obj_vector_real)
                    if auto_return:
                        return nelements * self.num_wide * 4
                    obj = self.obj
                    #if self.is_debug_file:
                        #self.binary_debug.write('  [cap, element1, element2, ..., cap]\n')
                        #self.binary_debug.write('  cap = %i  # assume 1 cap when there could have been multiple\n' % ndata)
                        #self.binary_debug.write('  #elementi = [eid_device, etype, fapplied, free_conv, force_conv, frad, ftotal]\n')
                        #self.binary_debug.write('  nelements=%i; nnodes=1 # centroid\n' % nelements)

                    if self.use_vector and is_vectorized:
                        n = nelements * 4 * self.num_wide
                        itotal = obj.ielement
                        ielement2 = obj.itotal + nelements
                        itotal2 = ielement2

                        floats = fromstring(data, dtype=self.fdtype).reshape(nelements, 8)
                        obj._times[obj.itime] = dt
                        if obj.itime == 0:
                            ints = fromstring(data, dtype=self.idtype).reshape(nelements, 8)
                            eids = ints[:, 0] // 10
                            assert eids.min() > 0, eids.min()
                            obj.element[itotal:itotal2] = eids
                            #obj.element_type[obj.itime, itotal:itotal2, :] = strings[:, 3:]

                        #[fapplied, free_conv, force_conv, frad, ftotal]
                        obj.data[obj.itime, itotal:itotal2, :] = floats[:, 3:]
                        obj.itotal = itotal2
                        obj.ielement = ielement2
                    else:
                        s1 = Struct(b(self._endian + 'i8s5f'))
                        for i in range(nelements):
                            edata = data[n:n+32]
                            n += ntotal
                            out = s1.unpack(edata)
                            (eid_device, etype, fapplied, free_conv, force_conv, frad, ftotal) = out
                            eid = self._check_id(eid_device, flag, 'FORCE', out)

                            if self.is_debug_file:
                                self.binary_debug.write('  %s -> [%s, %s, %s, %s, %s, %s, %s]'
                                                        % (eid, eid_device, etype, fapplied, free_conv, force_conv, frad, ftotal))
                            obj.add(dt, eid, etype, fapplied, free_conv, force_conv, frad, ftotal)
            else:
                msg = self.code_information()
                return self._not_implemented_or_skip(data, ndata, msg)

        elif self.element_type == 110:
            # 110-CONV
            if self.read_mode == 1:
                return ndata
            if self.format_code == 1 and self.num_wide == 4:
                self.create_transient_object(self.thermalLoad_CONV, HeatFlux_CONV)
                s1 = Struct(b(self._endian + 'ifif'))
                ntotal = 16
                nelements = ndata // ntotal
                obj = self.obj
                for i in range(nelements):
                    edata = data[n:n+16]
                    n += 16
                    out = s1.unpack(edata)
                    (eid_device, cntl_node, free_conv, free_conv_k) = out
                    #eid = (eid_device - self.device_code) // 10
                    eid = self._check_id(eid_device, flag, 'FORCE', out)
                    data_in = [eid, cntl_node, free_conv, free_conv_k]
                    #print "heatFlux %s" %(self.get_element_type(self.element_type)), data_in
                    obj.add(dt, data_in)
            else:
                msg = self.code_information()
                return self._not_implemented_or_skip(data, ndata, msg)

        elif self.element_type in [145, 146, 147]:  # VUHEXA,VUPENTA,VUTETRA
            # 145-VUHEXA
            # 146-VUPENTA
            # 147-VUTETRA
            if self.read_mode == 1:
                return ndata
            self.create_transient_object(self.thermalLoad_VU_3D, HeatFlux_VU_3D)
            if self.element_type == 147:  # VUTETRA
                nnodes = 4
            elif self.element_type == 146:  # VUPENTA
                nnodes = 6
            elif self.element_type == 145:  # VUHEXA
                nnodes = 8
            else:
                msg = self.code_information()
                return self._not_implemented_or_skip(data, ndata, msg)

            numwide_real = 2 + 7 * nnodes
            if self.format_code == 1 and self.num_wide == numwide_real:  # real
                ntotal = 8 + 28 * nnodes
                s1 = self.struct_2i
                s2 = Struct(b(self._endian + 'i6f'))
                nelements = ndata // ntotal
                obj = self.obj
                for i in range(nelements):
                    edata = data[n:n+8]  # 2*4
                    n += 8
                    out = s1.unpack(edata)
                    (eid_device, parent) = out
                    eid = self._check_id(eid_device, flag, 'FORCE', out)
                    data_in = [eid, parent]
                    grad_fluxes = []
                    for i in range(nnodes):
                        edata = data[0:28]
                        n += 28
                        #print "i=%s len(edata)=%s" %(i, len(edata))
                        out = s2.unpack(edata)
                        grad_fluxes.append(out)
                    data_in.append(grad_fluxes)
                    #print "heatFlux %s" %(self.get_element_type(self.element_type)), data_in
                    obj.add(nnodes, dt, data_in)
            else:
                msg = self.code_information()
                return self._not_implemented_or_skip(data, ndata, msg)

        elif self.element_type in [189, 190]:  # VUQUAD,VUTRIA
            # 189-VUQUAD
            # 190-VUTRIA
            if self.read_mode == 1:
                return ndata
            if self.format_code == 1 and self.num_wide == 27:  # real
                self.create_transient_object(self.thermalLoad_VU, HeatFlux_VU)
                if self.element_type == 189:
                    nnodes = 4
                elif self.element_type == 190:
                    nnodes = 3
                elif self.element_type == 191:
                    nnodes = 2
                else:
                    raise NotImplementedError(self.code_information())

                ntotal = 24 + 28 * nnodes
                s1 = Struct(b(self._endian + '3i4s2i'))
                s2 = Struct(b(self._endian + 'i6f'))
                nelements = ndata // ntotal
                obj = self.obj
                for i in range(nelements):
                    edata = data[n:n+24]  # 6*4
                    n += 24

                    out = s1.unpack(edata)
                    (eid_device, parent, coord, icord, theta, null) = out
                    #eid = (eid_device - self.device_code) // 10
                    eid = self._check_id(eid_device, flag, 'FORCE', out)
                    data_in = [eid, parent, coord, icord, theta]

                    grad_fluxes = []
                    for i in range(nnodes):
                        edata = data[n:n+28]  # 7*4
                        n += 28
                        out = s2.unpack(edata)
                        grad_fluxes.append(out)
                    data_in.append(grad_fluxes)
                    #data_in = [eid, eType, xgrad, ygrad, zgrad, xflux, yflux, zflux]
                    #print "heatFlux %s" %(self.get_element_type(self.element_type)), data_in
                    obj.add(nnodes, dt, data_in)
            else:
                msg = self.code_information()
                return self._not_implemented_or_skip(data, ndata, msg)

        elif self.element_type == 191:  # VUBEAM
            if self.read_mode == 1:
                return ndata
            #assert self.num_wide==27,self.code_information()
            self.create_transient_object(self.thermalLoad_VUBeam, HeatFlux_VUBEAM)
            nnodes = 2

            numwide_real = 4 + 7 * nnodes
            if self.format_code == 1 and self.num_wide == numwide_real:  # real
                ntotal = 16 + 28 * nnodes
                s1 = Struct(b(self._endian + 'iii4s'))
                s2 = Struct(b(self._endian + 'i6f'))
                nelements = ndata // ntotal
                obj = self.obj
                for i in range(nelements):
                    edata = data[n:n+16]  # 4*4
                    n += 16

                    out = s1.unpack(edata)
                    (eid_device, parent, coord, icord) = out
                    eid = self._check_id(eid_device, flag, 'FORCE', out)
                    data_in = [eid, parent, coord, icord]

                    grad_fluxes = []
                    for i in range(nnodes):
                        edata = data[n:n+28]  # 7*4
                        n += 28
                        out = s2.unpack(edata)
                        grad_fluxes.append(out)
                    data_in.append(grad_fluxes)

                    #data_in = [eid, eType, xgrad, ygrad, zgrad, xflux, yflux, zflux]
                    #print "heatFlux %s" %(self.get_element_type(self.element_type)), data_in
                    obj.add(nnodes, dt, data_in)
            elif self.element_type == 118:  # CWELDP
                msg = 'OEF sort1 thermal Type=%s num=%s' % (self.element_name, self.element_type)
                return self._not_implemented_or_skip(data, ndata, msg)
            else:
                msg = 'OEF sort1 thermal Type=%s num=%s' % (self.element_name, self.element_type)
                return self._not_implemented_or_skip(data, ndata, msg)
        else:
            msg = 'OEF sort1 thermal Type=%s num=%s' % (self.element_name, self.element_type)
            return self._not_implemented_or_skip(data, ndata, msg)


        assert self.thermal == 1, self.thermal
        assert ndata > 0, ndata
        try:
            assert nelements > 0, 'nelements=%r element_type=%s element_name=%r\n%s' % (nelements, self.element_type, self.element_name, self.code_information())
        except UnboundLocalError:
            raise UnboundLocalError('element_name=%r' % self.element_name)
        #assert ndata % ntotal == 0, '%s n=%s nwide=%s len=%s ntotal=%s' % (self.element_name, ndata % ntotal, ndata % self.num_wide, ndata, ntotal)
        assert self.num_wide * 4 == ntotal, 'numwide*4=%s ntotal=%s' % (self.num_wide*4, ntotal)
        assert n > 0, n
        return n

    def print_obj_name_on_crash(func):
        """
        Decorator debugging function to print the object name and an needed parameters
        """
        def new_func(self, data):
            """
            The actual function exec'd by the decorated function.
            """
            try:
                n = func(self, data)
            except:
                raise
                print("----------")
                try:
                    print(self.obj)
                except:
                    print("error printing %r" % self.obj.__class__.__name__)
                print(self.data_code)
                if self.obj is not None:
                    #from pyNastran.utils import object_attributes
                    #print object_attributes(self.obj)
                    print(self.obj.data_code)
                print("----------")
                raise
            return n
        return new_func

    # @print_obj_name_on_crash
    def _read_oef1_loads(self, data, ndata):
        """
        Reads the OEF1 table; stores the element forces/heat flux.
        """
        if self._results.is_not_saved('element_forces'):
            return ndata
        flag = 'element_id'
        (num_wide_real, num_wide_imag) = self.OEF_ForceCode()
        if self.is_debug_file:
            self.binary_debug.write('  num_wide_real = %r\n' % num_wide_real)
            self.binary_debug.write('  num_wide_imag = %r\n' % num_wide_imag)

        n = 0
        is_magnitude_phase = self.is_magnitude_phase()
        dt = self.nonlinear_factor

        if self.element_type in [1, 3, 10]:  # rods
            #1-CROD
            #3-CTUBE
            #10-CONROD
            obj_real = RealRodForceArray
            obj_complex = ComplexRodForceArray
            if self.element_type == 1: # CROD
                result_name = 'crod_force'
                slot = self.crod_force
            elif self.element_type == 3:  # CTUBE
                result_name = 'ctube_force'
                slot = self.ctube_force
            elif self.element_type == 10:  # CONROD
                result_name = 'conrod_force'
                slot = self.conrod_force
            else:
                msg = 'sort1 Type=%s num=%s' % (self.element_name, self.element_type)
                return self._not_implemented_or_skip(data, ndata, msg)

            if self._results.is_not_saved(result_name):
                return ndata
            self._results._found_result(result_name)

            slot = getattr(self, result_name)
            if self.format_code == 1 and self.num_wide == 3: # real
                ntotal = 3 * 4
                nelements = ndata // ntotal

                auto_return, is_vectorized = self._create_oes_object4(
                    nelements, result_name, slot, obj_real)
                if auto_return:
                    return nelements * self.num_wide * 4
                obj = self.obj
                if self.is_debug_file:
                    self.binary_debug.write('  [cap, element1, element2, ..., cap]\n')
                    self.binary_debug.write('  cap = %i  # assume 1 cap when there could have been multiple\n' % ndata)
                    self.binary_debug.write('  #elementi = [eid_device, axial, torque]\n')
                    self.binary_debug.write('  nelements=%i; nnodes=1 # centroid\n' % nelements)

                if self.use_vector and is_vectorized:
                    n = nelements * 4 * self.num_wide
                    itotal = obj.ielement
                    ielement2 = obj.itotal + nelements
                    itotal2 = ielement2

                    floats = fromstring(data, dtype=self.fdtype).reshape(nelements, 3)
                    obj._times[obj.itime] = dt
                    if obj.itime == 0:
                        ints = fromstring(data, dtype=self.idtype).reshape(nelements, 3)
                        eids = ints[:, 0] // 10
                        assert eids.min() > 0, eids.min()
                        obj.element[itotal:itotal2] = eids

                    #[axial, torsion]
                    obj.data[obj.itime, itotal:itotal2, :] = floats[:, 1:]
                    obj.itotal = itotal2
                    obj.ielement = ielement2
                else:
                    auto_return, is_vectorized = self._create_oes_object4(
                        nelements, result_name, slot, obj_real)
                    if auto_return:
                        return nelements * self.num_wide * 4

                    obj = self.obj
                    s = Struct(b(self._endian + 'iff'))  # 3
                    for i in range(nelements):
                        edata = data[n:n+ntotal]
                        out = s.unpack(edata)
                        (eid_device, axial, torque) = out
                        #eid = (eid_device - self.device_code) // 10
                        eid = self._check_id(eid_device, flag, 'FORCE', out)
                        if self.is_debug_file:
                            self.binary_debug.write('OEF_Rod - %s\n' % (str(out)))
                        obj.add(dt, eid, axial, torque)
                        n += ntotal

            elif self.format_code in [2, 3] and self.num_wide == 5: # imag
                ntotal = 5 * 4
                nelements = ndata // ntotal

                auto_return, is_vectorized = self._create_oes_object4(
                    nelements, result_name, slot, obj_complex)
                if auto_return:
                    return nelements * self.num_wide * 4

                obj = self.obj
                if self.is_debug_file:
                    self.binary_debug.write('  [cap, element1, element2, ..., cap]\n')
                    self.binary_debug.write('  cap = %i  # assume 1 cap when there could have been multiple\n' % ndata)
                    self.binary_debug.write('  #elementi = [eid_device, axial, torque]\n')
                    self.binary_debug.write('  nelements=%i; nnodes=1 # centroid\n' % nelements)

                n = nelements * 4 * self.num_wide
                itotal = obj.ielement
                ielement2 = obj.itotal + nelements
                itotal2 = ielement2

                floats = fromstring(data, dtype=self.fdtype).reshape(nelements, 5)
                obj._times[obj.itime] = dt
                if obj.itime == 0:
                    ints = fromstring(data, dtype=self.idtype).reshape(nelements, 5)
                    eids = ints[:, 0] // 10
                    assert eids.min() > 0, eids.min()
                    obj.element[itotal:itotal2] = eids

                #[axial_force, torque]
                #(eid_device, axial_real, torque_real, axial_imag, torque_imag) = out
                if is_magnitude_phase:
                    mag = floats[:, [1, 2]]
                    phase = floats[:, [3, 4]]
                    rtheta = radians(phase)
                    real_imag = mag * (cos(rtheta) + 1.j * sin(rtheta))
                else:
                    real = floats[:, [1, 2]]
                    imag = floats[:, [3, 4]]
                    real_imag = real + 1.j * imag
                obj.data[obj.itime, itotal:itotal2, :] = real_imag
                obj.itotal = itotal2
                obj.ielement = ielement2
            else:
                s = Struct(b(self._endian + 'i4f'))  # 5
                for i in range(nelements):
                    edata = data[n:n+20]

                    out = s.unpack(edata)
                    if self.is_debug_file:
                        self.binary_debug.write('OEF_CRod - %s\n' % (str(out)))
                    (eid_device, axial_real, torque_real, axial_imag, torque_imag) = out
                    eid = self._check_id(eid_device, flag, 'FORCE', out)
                    if is_magnitude_phase:
                        axial = polar_to_real_imag(axial_real, axial_imag)
                        torque = polar_to_real_imag(torque_real, torque_imag)
                    else:
                        axial = complex(axial_real, axial_imag)
                        torque = complex(torque_real, torque_imag)

                    obj.add(dt, eid, axial, torque)
                    n += ntotal

        elif self.element_type == 2:  # cbeam
            #2-CBEAM
            if self.read_mode == 1:
                return ndata

            result_name = 'cbeam_force'
            if self._results.is_not_saved(result_name):
                return ndata
            self._results._found_result(result_name)
            if self.format_code == 1 and self.num_wide == 9:  # real centroid ???
                self.create_transient_object(self.cbeam_force, RealCBeamForce)
                s = Struct(b(self._endian + 'i8f'))  # 36
                ntotal = 36
                nelements = ndata // ntotal
                obj = self.obj
                for i in range(nelements):
                    edata = data[n:n+36]
                    out = s.unpack(edata)
                    if self.is_debug_file:
                        self.binary_debug.write('OEF_Beam - %s\n' % (str(out)))
                    (eid_device, sd, bm1, bm2, ts1, ts2, af, ttrq, wtrq) = out
                    eid = self._check_id(eid_device, flag, 'FORCE', out)
                    n += 36

            elif self.format_code == 1 and self.num_wide == 100:  # real
                self.create_transient_object(self.cbeam_force, RealCBeamForce)
                s1 = self.struct_i
                s2 = Struct(b(self._endian + 'i8f'))  # 36

                ntotal = 400  # 1+(10-1)*11=100 ->100*4 = 400
                nelements = ndata // ntotal

                is_vectorized = False
                obj = self.obj
                if self.use_vector and is_vectorized and 0:
                    n = nelements * 4 * self.num_wide
                    itotal = obj.ielement
                    ielement2 = obj.itotal + nelements
                    itotal2 = ielement2

                    floats = fromstring(data, dtype=self.fdtype).reshape(nelements, 5)
                    obj._times[obj.itime] = dt
                    if obj.itime == 0:
                        ints = fromstring(data, dtype=self.idtype).reshape(nelements, 5)
                        eids = ints[:, 0] // 10
                        assert eids.min() > 0, eids.min()
                        obj.element[itotal:itotal2] = eids

                    #[axial, torsion, SMa, SMt]
                    obj.data[obj.itime, itotal:itotal2, :] = floats[:, 1:]
                    obj.itotal = itotal2
                    obj.ielement = ielement2
                else:
                    for i in range(nelements):
                        edata = data[n:n+4]
                        eid_device, = s1.unpack(edata)
                        #eid = (eid_device - self.device_code) // 10
                        eid = self._check_id(eid_device, flag, 'FORCE', out=[eid_device])
                        n += 4

                        for i in range(11):
                            edata = data[n:n+36]
                            out = s2.unpack(edata)
                            if self.is_debug_file:
                                self.binary_debug.write('OEF_Beam - %s\n' % (str(out)))
                            (nid, sd, bm1, bm2, ts1, ts2, af, ttrq, wtrq) = out

                            data_in = [eid, nid, sd, bm1, bm2, ts1, ts2, af, ttrq, wtrq]
                            if i == 0:  # isNewElement
                                obj.add_new_element(dt, data_in)
                            elif sd > 0.:
                                obj.add(dt, data_in)
                            n += 36
            elif self.format_code in [2, 3] and self.num_wide == 177: # imag
                self.create_transient_object(self.cbeam_force, ComplexCBeamForce)
                s1 = self.struct_i
                s2 = Struct(b(self._endian + 'i15f'))
                ntotal = 708  # (16*11+1)*4 = 177*4
                nelements = ndata // ntotal
                obj = self.obj
                for i in range(nelements):
                    edata = data[n:n+4]
                    eid_device, = s1.unpack(edata)
                    eid = self._check_id(eid_device, flag, 'FORCE', out=[eid_device])

                    n += 4
                    for i in range(11):
                        edata = data[n:n+64]
                        n += 64
                        out = s2.unpack(edata)
                        if self.is_debug_file:
                            self.binary_debug.write('OEF_Beam - %s\n' % (str(out)))
                        (nid, sd,
                         bm1r, bm2r, ts1r, ts2r, afr, ttrqr, wtrqr,
                         bm1i, bm2i, ts1i, ts2i, afi, ttrqi, wtrqi) = out

                        if is_magnitude_phase:
                            bm1 = polar_to_real_imag(bm1r, bm1i)
                            bm2 = polar_to_real_imag(bm2r, bm2i)
                            ts1 = polar_to_real_imag(ts1r, ts1i)
                            ts2 = polar_to_real_imag(ts2r, ts2i)
                            af = polar_to_real_imag(afr, afi)
                            ttrq = polar_to_real_imag(ttrqr, ttrqi)
                            wtrq = polar_to_real_imag(wtrqr, wtrqi)
                        else:
                            bm1 = complex(bm1r, bm1i)
                            bm2 = complex(bm2r, bm2i)
                            ts1 = complex(ts1r, ts1i)
                            ts2 = complex(ts2r, ts2i)
                            af = complex(afr, afi)
                            ttrq = complex(ttrqr, ttrqi)
                            wtrq = complex(wtrqr, wtrqi)
                        #eid = obj.add_new_eid(out)
                        if i == 0:  # isNewElement:
                            data_in = [eid, nid, sd, bm1, bm2,
                                       ts1, ts2, af, ttrq, wtrq]
                            #print "%s c_new   " % (self.get_element_type(self.element_type)), data_in
                            obj.add_new_element(dt, data_in)
                        elif sd > 0.:
                            data_in = [eid, nid, sd, bm1, bm2,
                                       ts1, ts2, af, ttrq, wtrq]
                            #print "%s c_old   " % (self.get_element_type(self.element_type)), data_in
                            obj.add(dt, data_in)
            else:
                msg = self.code_information()
                return self._not_implemented_or_skip(data, ndata, msg)

        elif self.element_type in [11, 12, 13, 14,   # springs
                                   20, 21, 22, 23]:  # dampers
            # 11-CELAS1
            # 12-CELAS2
            # 13-CELAS3
            # 14-CELAS4

            # 20-CDAMP1
            # 21-CDAMP2
            # 22-CDAMP3
            # 23-CDAMP4
            if self.element_type == 11:
                result_name = 'celas1_force'
                slot = self.celas1_force
                obj_real = RealSpringForceArray
                obj_complex = ComplexSpringForceArray
            elif self.element_type == 12:
                result_name = 'celas2_force'
                slot = self.celas2_force
                obj_real = RealSpringForceArray
                obj_complex = ComplexSpringForceArray
            elif self.element_type == 13:
                result_name = 'celas3_force'
                slot = self.celas3_force
                obj_real = RealSpringForceArray
                obj_complex = ComplexSpringForceArray
            elif self.element_type == 14:
                result_name = 'celas4_force'
                slot = self.celas4_force
                obj_real = RealSpringForceArray
                obj_complex = ComplexSpringForceArray

            elif self.element_type == 20:
                result_name = 'cdamp1_force'
                slot = self.cdamp1_force
                obj_real = RealDamperForceArray
                obj_complex = ComplexDamperForceArray
            elif self.element_type == 21:
                result_name = 'cdamp2_force'
                slot = self.cdamp2_force
                obj_real = RealDamperForceArray
                obj_complex = ComplexDamperForceArray
            elif self.element_type == 22:
                result_name = 'cdamp3_force'
                slot = self.cdamp3_force
                obj_real = RealDamperForceArray
                obj_complex = ComplexDamperForceArray
            elif self.element_type == 23:
                result_name = 'cdamp4_force'
                slot = self.cdamp4_force
                obj_real = RealDamperForceArray
                obj_complex = ComplexDamperForceArray
            else:
                msg = self.element_type
                return self._not_implemented_or_skip(data, ndata, msg)

            if self._results.is_not_saved(result_name):
                return ndata
            self._results._found_result(result_name)

            if self.format_code == 1 and self.num_wide == 2:  # real
                ntotal = 8 # 2 * 4
                nelements = ndata // ntotal
                auto_return, is_vectorized = self._create_oes_object4(
                    nelements, result_name, slot, obj_real)
                if auto_return:
                    return nelements * self.num_wide * 4

                obj = self.obj
                if self.use_vector and is_vectorized:
                    n = nelements * 4 * self.num_wide
                    itotal = obj.ielement
                    ielement2 = obj.itotal + nelements
                    itotal2 = ielement2

                    floats = fromstring(data, dtype=self.fdtype).reshape(nelements, 2)
                    obj._times[obj.itime] = dt
                    if obj.itime == 0:
                        ints = fromstring(data, dtype=self.idtype).reshape(nelements, 2)
                        eids = ints[:, 0] // 10
                        assert eids.min() > 0, eids.min()
                        obj.element[itotal:itotal2] = eids

                    #(eid_device, force)
                    obj.data[obj.itime, itotal:itotal2, 0] = floats[:, 1]
                    obj.itotal = itotal2
                    obj.ielement = ielement2
                else:
                    s = Struct(b(self._endian + 'if'))  # 2
                    for i in range(nelements):
                        edata = data[n:n + 8]
                        out = s.unpack(edata)
                        if self.is_debug_file:
                            self.binary_debug.write('OEF_SpringDamper - %s\n' % str(out))
                        (eid_device, force) = out
                        eid = self._check_id(eid_device, flag, 'FORCE', out)
                        obj.add(dt, eid, force)
                        n += ntotal
            elif self.format_code in [2, 3] and self.num_wide == 3:  # imag
                ntotal = 12  # 3*4
                nelements = ndata // ntotal

                auto_return, is_vectorized = self._create_oes_object4(
                    nelements, result_name, slot, obj_complex)
                if auto_return:
                    return nelements * self.num_wide * 4

                obj = self.obj
                if self.is_debug_file:
                    self.binary_debug.write('  [cap, element1, element2, ..., cap]\n')
                    self.binary_debug.write('  cap = %i  # assume 1 cap when there could have been multiple\n' % ndata)
                    self.binary_debug.write('  #elementi = [eid_device, force]\n')
                    self.binary_debug.write('  nelements=%i; nnodes=1 # centroid\n' % nelements)

                if self.use_vector and is_vectorized:
                    n = nelements * 4 * self.num_wide
                    itotal = obj.ielement
                    ielement2 = obj.itotal + nelements
                    itotal2 = ielement2

                    floats = fromstring(data, dtype=self.fdtype).reshape(nelements, 3)
                    obj._times[obj.itime] = dt
                    if obj.itime == 0:
                        ints = fromstring(data, dtype=self.idtype).reshape(nelements, 3)
                        eids = ints[:, 0] // 10
                        assert eids.min() > 0, eids.min()
                        obj.element[itotal:itotal2] = eids

                    #[spring_force]
                    if is_magnitude_phase:
                        mag = floats[:, 1]
                        phase = floats[:, 2]
                        rtheta = radians(phase)
                        real_imag = mag * (cos(rtheta) + 1.j * sin(rtheta))
                    else:
                        real = floats[:, 1]
                        imag = floats[:, 2]
                        real_imag = real + 1.j * imag
                    obj.data[obj.itime, itotal:itotal2, 0] = real_imag
                    obj.itotal = itotal2
                    obj.ielement = ielement2
                else:
                    s = Struct(b(self._endian + 'i2f'))
                    for i in range(nelements):
                        edata = data[n:n + 12]
                        out = s.unpack(edata)
                        if self.is_debug_file:
                            self.binary_debug.write('OEF_SpringDamper - %s\n' % str(out))
                        (eid_device, force_real, force_imag) = out
                        eid = self._check_id(eid_device, flag, 'FORCE', out)
                        if is_magnitude_phase:
                            force = polar_to_real_imag(force_real, force_imag)
                        else:
                            force = complex(force_real, force_imag)
                        obj.add_sort1(dt, eid, force)
                        n += ntotal
            else:
                #msg = 'OEF: element_name=%s element_type=%s' % (self.element_name, self.element_type)
                msg = self.code_information()
                return self._not_implemented_or_skip(data, ndata, msg)

        elif self.element_type == 24:  # CVISC
            result_name = 'cvisc_force'
            if self._results.is_not_saved(result_name):
                return ndata
            self._results._found_result(result_name)

            slot = getattr(self, result_name)
            obj_real = RealViscForceArray

            if self.format_code == 1 and self.num_wide == 3: # real
                ntotal = 12 # 3 * 4
                nelements = ndata // ntotal

                auto_return, is_vectorized = self._create_oes_object4(
                    nelements, result_name, slot, obj_real)
                if auto_return:
                    return nelements * self.num_wide * 4

                obj = self.obj
                if self.use_vector and is_vectorized:
                    n = nelements * 4 * self.num_wide
                    itotal = obj.ielement
                    ielement2 = obj.itotal + nelements
                    itotal2 = ielement2

                    floats = fromstring(data, dtype=self.fdtype).reshape(nelements, 3)
                    obj._times[obj.itime] = dt
                    if obj.itime == 0:
                        ints = fromstring(data, dtype=self.idtype).reshape(nelements, 3)
                        eids = ints[:, 0] // 10
                        assert eids.min() > 0, eids.min()
                        obj.element[itotal:itotal2] = eids

                    #(eid_device, axial, torque)
                    obj.data[obj.itime, itotal:itotal2, :] = floats[:, 1]
                    obj.itotal = itotal2
                    obj.ielement = ielement2
                else:
                    s = Struct(b(self._endian + 'iff'))
                    for i in range(nelements):
                        edata = data[n:n+12]

                        out = s.unpack(edata)
                        if self.is_debug_file:
                            self.binary_debug.write('OEF_CVisc - %s\n' % (str(out)))
                        (eid_device, axial, torque) = out
                        eid = self._check_id(eid_device, flag, 'FORCE', out)
                        obj.add(dt, eid, axial, torque)
                        n += ntotal
            elif self.format_code in [2, 3] and self.num_wide == 5: # complex
                ntotal = 20  # 5*4
                nelements = ndata // ntotal

                auto_return, is_vectorized = self._create_oes_object4(
                    nelements, result_name, slot, ComplexViscForceArray)
                if auto_return:
                    return nelements * self.num_wide * 4

                obj = self.obj
                if self.is_debug_file:
                    self.binary_debug.write('  [cap, element1, element2, ..., cap]\n')
                    self.binary_debug.write('  cap = %i  # assume 1 cap when there could have been multiple\n' % ndata)
                    self.binary_debug.write('  #elementi = [eid_device, axial, torque]\n')
                    self.binary_debug.write('  nelements=%i; nnodes=1 # centroid\n' % nelements)

                if self.use_vector and is_vectorized:
                    n = nelements * 4 * self.num_wide
                    itotal = obj.ielement
                    ielement2 = obj.itotal + nelements
                    itotal2 = ielement2

                    floats = fromstring(data, dtype=self.fdtype).reshape(nelements, 5)
                    obj._times[obj.itime] = dt
                    if obj.itime == 0:
                        ints = fromstring(data, dtype=self.idtype).reshape(nelements, 5)
                        eids = ints[:, 0] // 10
                        assert eids.min() > 0, eids.min()
                        obj.element[itotal:itotal2] = eids

                    #[axial_force, torque]
                    #(eid_device, axial_real, torque_real, axial_imag, torque_imag) = out
                    if is_magnitude_phase:
                        mag = floats[:, [1, 2]]
                        phase = floats[:, [3, 4]]
                        rtheta = radians(phase)
                        real_imag = mag * (cos(rtheta) + 1.j * sin(rtheta))
                    else:
                        real = floats[:, [1, 2]]
                        imag = floats[:, [3, 4]]
                        real_imag = real + 1.j * imag
                    obj.data[obj.itime, itotal:itotal2, :] = real_imag
                    obj.itotal = itotal2
                    obj.ielement = ielement2
                else:
                    s = Struct(b(self._endian + 'i4f'))  # 5
                    for i in range(nelements):
                        edata = data[n:n+20]

                        out = s.unpack(edata)
                        if self.is_debug_file:
                            self.binary_debug.write('OEF_CVisc - %s\n' % (str(out)))
                        (eid_device, axial_real, torque_real, axial_imag, torque_imag) = out
                        eid = self._check_id(eid_device, flag, 'FORCE', out)
                        if is_magnitude_phase:
                            axial = polar_to_real_imag(axial_real, axial_imag)
                            torque = polar_to_real_imag(torque_real, torque_imag)
                        else:
                            axial = complex(axial_real, axial_imag)
                            torque = complex(torque_real, torque_imag)

                        obj.add_sort1(dt, eid, axial, torque)
                        n += ntotal
            else:
                msg = self.code_information()
                return self._not_implemented_or_skip(data, ndata, msg)

        elif self.element_type == 34:  # cbar
            # 34-CBAR
            slot = self.cbar_force
            result_name = 'cbar_force'

            obj_real = RealCBarForceArray
            obj_complex = ComplexCBarForceArray

            if self.format_code == 1 and self.num_wide == 9: # real
                ntotal = 36  # 9*4
                nelements = ndata // ntotal
                auto_return, is_vectorized = self._create_oes_object4(
                    nelements, result_name, slot, obj_real)
                if auto_return:
                    return nelements * self.num_wide * 4

                obj = self.obj
                if self.use_vector and is_vectorized:
                    n = nelements * 4 * self.num_wide
                    itotal = obj.ielement
                    ielement2 = obj.itotal + nelements
                    itotal2 = ielement2

                    floats = fromstring(data, dtype=self.fdtype).reshape(nelements, 9)
                    obj._times[obj.itime] = dt
                    if obj.itime == 0:
                        ints = fromstring(data, dtype=self.idtype).reshape(nelements, 9)
                        eids = ints[:, 0] // 10
                        assert eids.min() > 0, eids.min()
                        obj.element[itotal:itotal2] = eids

                    #[bm1a, bm2a, bm1b, bm2b, ts1, ts2, af, trq]
                    obj.data[obj.itime, itotal:itotal2, :] = floats[:, 1:]
                    obj.itotal = itotal2
                    obj.ielement = ielement2
                else:
                    s = Struct(b(self._endian + 'i8f'))  # 9
                    for i in range(nelements):
                        edata = data[n:n + 36]

                        out = s.unpack(edata)
                        if self.is_debug_file:
                            self.binary_debug.write('OEF_CBar - %s\n' % (str(out)))
                        (eid_device, bm1a, bm2a, bm1b, bm2b, ts1, ts2, af, trq) = out
                        eid = self._check_id(eid_device, flag, 'FORCE', out)
                        data_in = [eid, bm1a, bm2a, bm1b, bm2b, ts1, ts2, af, trq]
                        obj.add(dt, data_in)
                        n += ntotal
            elif self.format_code in [2, 3] and self.num_wide == 17: # imag
                ntotal = 68  # 17*4
                nelements = ndata // ntotal

                auto_return, is_vectorized = self._create_oes_object4(
                    nelements, result_name, slot, obj_complex)
                if auto_return:
                    return nelements * self.num_wide * 4

                obj = self.obj
                s = Struct(b(self._endian + 'i16f'))
                for i in range(nelements):
                    edata = data[n:n + 68]

                    out = s.unpack(edata)
                    (eid_device,
                     bm1ar, bm2ar, bm1br, bm2br, ts1r, ts2r, afr, trqr,
                     bm1ai, bm2ai, bm1bi, bm2bi, ts1i, ts2i, afi, trqi) = out
                    if self.is_debug_file:
                        self.binary_debug.write('OEF_CBar - %s\n' % (str(out)))
                    eid = self._check_id(eid_device, flag, 'FORCE', out)
                    if is_magnitude_phase:
                        bm1a = polar_to_real_imag(bm1ar, bm1ai)
                        bm2a = polar_to_real_imag(bm2ar, bm2ai)
                        bm1b = polar_to_real_imag(bm1br, bm1bi)
                        bm2b = polar_to_real_imag(bm2br, bm2bi)
                        ts1 = polar_to_real_imag(ts1r, ts1i)
                        ts2 = polar_to_real_imag(ts2r, ts2i)
                        af = polar_to_real_imag(afr, afi)
                        trq = polar_to_real_imag(trqr, trqi)
                    else:
                        bm1a = complex(bm1ar, bm1ai)
                        bm2a = complex(bm2ar, bm2ai)
                        bm1b = complex(bm1br, bm1bi)
                        bm2b = complex(bm2br, bm2bi)
                        ts1 = complex(ts1r, ts1i)
                        ts2 = complex(ts2r, ts2i)
                        af = complex(afr, afi)
                        trq = complex(trqr, trqi)

                    #data_in = [bm1a, bm2a, bm1b, bm2b, ts1, ts2, af, trq]
                    #print "%s" % (self.get_element_type(self.element_type)), data_in
                    #eid = obj.add_new_eid(out)
                    obj.add_sort1(dt, eid, bm1a, bm2a, bm1b, bm2b, ts1, ts2, af, trq)
                    n += ntotal
            else:
                msg = self.code_information()
                return self._not_implemented_or_skip(data, ndata, msg)
            #print self.barForces

        elif self.element_type == 100:  # cbar
            #100-BARS
            result_name = 'cbar_force_10nodes'
            self._results._found_result(result_name)
            slot = getattr(self, result_name)
            if self.format_code == 1 and self.num_wide == 8:  # real

                ntotal = 32  # 8*4
                nelements = ndata // ntotal
                auto_return, is_vectorized = self._create_oes_object4(
                    nelements, result_name, slot, RealCBar100ForceArray)
                if auto_return:
                    return nelements * self.num_wide * 4

                obj = self.obj
                if self.use_vector and is_vectorized:
                    n = nelements * 4 * self.num_wide
                    itotal = obj.ielement
                    ielement2 = obj.itotal + nelements
                    itotal2 = ielement2

                    floats = fromstring(data, dtype=self.fdtype).reshape(nelements, 8)
                    obj._times[obj.itime] = dt
                    if obj.itime == 0:
                        ints = fromstring(data, dtype=self.idtype).reshape(nelements, 8)
                        eids = ints[:, 0] // 10
                        assert eids.min() > 0, eids.min()
                        obj.element[itotal:itotal2] = eids

                    #[axial, torsion, SMa, SMt]
                    obj.data[obj.itime, itotal:itotal2, :] = floats[:, 1:]
                    obj.itotal = itotal2
                    obj.ielement = ielement2
                else:
                    s = Struct(b(self._endian + 'i7f'))
                    for i in range(nelements):
                        edata = data[n:n+32]

                        out = s.unpack(edata)
                        if self.is_debug_file:
                            self.binary_debug.write('OEF_CBar100 - %s\n' % (str(out)))
                        (eid_device, sd, bm1, bm2, ts1, ts2, af, trq) = out
                        eid = self._check_id(eid_device, flag, 'FORCE', out)
                        data_in = [eid, sd, bm1, bm2, ts1, ts2, af, trq]
                        #print "%s" %(self.get_element_type(self.element_type)), data_in
                        #eid = obj.add_new_eid(out)
                        obj.add(dt, data_in)
                        n += 32
                #elif self.format_code in [2, 3] and self.num_wide == 14:  # imag
            else:
                msg = self.code_information()
                return self._not_implemented_or_skip(data, ndata, msg)
        elif self.element_type in [33, 74]: # centroidal shells
            # 33-CQUAD4
            # 74-CTRIA3
            if self.element_type == 33:
                result_name = 'cquad4_force'
                slot = self.cquad4_force
            elif self.element_type == 74:
                result_name = 'ctria3_force'
                slot = self.ctria3_force
            else:
                msg = 'sort1 Type=%s num=%s' % (self.element_name, self.element_type)
                return self._not_implemented_or_skip(data, ndata, msg)

            obj_real = RealPlateForceArray

            if self.format_code == 1 and self.num_wide == 9:  # real
                ntotal = 36 # 9*4
                nelements = ndata // ntotal
                auto_return, is_vectorized = self._create_oes_object4(
                    nelements, result_name, slot, obj_real)
                if auto_return:
                    #print('self._data_factor', self._data_factor)
                    return nelements * self.num_wide * 4
                obj = self.obj
                is_vectorized = False
                if is_vectorized:
                    raise NotImplementedError()
                else:
                    s = Struct(b(self._endian + 'i8f'))
                    for i in range(nelements):
                        edata = data[n:n+36]
                        out = s.unpack(edata)
                        if self.is_debug_file:
                            self.binary_debug.write('real_OEF_Plate-%s - %s\n' % (self.element_type, str(out)))
                        (eid_device, mx, my, mxy, bmx, bmy, bmxy, tx, ty) = out
                        eid = self._check_id(eid_device, flag, 'FORCE', out)
                        obj.add_sort1(dt, eid, mx, my, mxy, bmx, bmy, bmxy, tx, ty)
                        n += ntotal
            elif self.format_code in [2, 3] and self.num_wide == 17:  # imag
                ntotal = 68
                nelements = ndata // ntotal

                auto_return, is_vectorized = self._create_oes_object4(
                    nelements, result_name, slot, ComplexPlateForceArray)
                if auto_return:
                    return nelements * self.num_wide * 4

                obj = self.obj
                if self.use_vector and is_vectorized:
                    n = nelements * 4 * self.num_wide
                    itotal = obj.ielement
                    ielement2 = obj.itotal + nelements
                    itotal2 = ielement2

                    floats = fromstring(data, dtype=self.fdtype).reshape(nelements, 17)
                    obj._times[obj.itime] = dt
                    if obj.itime == 0:
                        ints = fromstring(data, dtype=self.idtype).reshape(nelements, 17)
                        eids = ints[:, 0] // 10
                        assert eids.min() > 0, eids.min()
                        obj.element[itotal:itotal2] = eids

                    #[mx, my, mxy, bmx, bmy, bmxy, tx, ty]
                    if is_magnitude_phase:
                        mag = floats[:, [1, 2, 3, 4, 5, 6, 7, 8]]
                        phase = floats[:, [9, 10, 11, 12, 13, 14, 15, 16]]
                        rtheta = radians(phase)
                        real_imag = mag * (cos(rtheta) + 1.j * sin(rtheta))
                    else:
                        real = floats[:, [1, 2, 3, 4, 5, 6, 7, 8]]
                        imag = floats[:, [9, 10, 11, 12, 13, 14, 15, 16]]
                        real_imag = real + 1.j * imag
                    obj.data[obj.itime, itotal:itotal2, :] = real_imag
                    obj.itotal = itotal2
                    obj.ielement = ielement2
                else:
                    s = Struct(b(self._endian + 'i16f'))
                    for i in range(nelements):
                        edata = data[n:n+68]
                        out = s.unpack(edata)
                        (eid_device,
                         mxr, myr, mxyr, bmxr, bmyr, bmxyr, txr, tyr,
                         mxi, myi, mxyi, bmxi, bmyi, bmxyi, txi, tyi) = out
                        eid = self._check_id(eid_device, flag, 'FORCE', out)
                        if self.is_debug_file:
                            self.binary_debug.write('complex_OEF_Plate-%s - %s\n' % (self.element_type, str(out)))

                        if is_magnitude_phase:
                            mx = polar_to_real_imag(mxr, mxi)
                            my = polar_to_real_imag(myr, myi)
                            mxy = polar_to_real_imag(mxyr, mxyi)
                            bmx = polar_to_real_imag(bmxr, bmxi)
                            bmy = polar_to_real_imag(bmyr, bmyi)
                            bmxy = polar_to_real_imag(bmxyr, bmxyi)
                            tx = polar_to_real_imag(txr, txi)
                            ty = polar_to_real_imag(tyr, tyi)
                        else:
                            mx = complex(mxr, mxi)
                            my = complex(myr, myi)
                            mxy = complex(mxyr, mxyi)
                            bmx = complex(bmxr, bmxi)
                            bmy = complex(bmyr, bmyi)
                            bmxy = complex(bmxyr, bmxyi)
                            tx = complex(txr, txi)
                            ty = complex(tyr, tyi)
                        obj.add_sort1(dt, eid, mx, my, mxy, bmx, bmy, bmxy, tx, ty)
                        n += ntotal
            else:
                msg = self.code_information()
                return self._not_implemented_or_skip(data, ndata, msg)

        elif self.element_type in [64, 70, 75, 82, 144]: # bilinear shells
            # 64-CQUAD8
            # 70-CTRIAR
            # 75-CTRIA6
            # 82-CQUADR
            # 144-CQUAD4-bilinear
            if self.element_type == 64:
                result_name = 'cquad8_force'
                slot = self.cquad8_force
            elif self.element_type == 70:
                result_name = 'ctriar_force'
                slot = self.ctriar_force
            elif self.element_type == 75:
                result_name = 'ctria6_force'
                slot = self.ctria6_force
            elif self.element_type == 82:
                result_name = 'cquadr_force'
                slot = self.cquadr_force
            elif self.element_type == 144:
                result_name = 'cquad4_force'
                slot = self.cquad4_force
            else:
                msg = self.code_information()
                return self._not_implemented_or_skip(data, ndata, msg)

            if self.element_type in [70, 75]:  # CTRIAR,CTRIA6
                nnodes = 3
            elif self.element_type in [64, 82, 144]:  # CQUAD8,CQUADR,CQUAD4-bilinear
                nnodes = 4
            else:
                msg = 'name=%r type=%r' % (self.element_name, self.element_type)
                return self._not_implemented_or_skip(data, ndata, msg)

            slot = getattr(self, result_name)
            nnodes_all = nnodes + 1
            numwide_real = 2 + nnodes_all * 9 # centroidal node is the + 1
            numwide_imag = 2 + nnodes_all * 17

            if self._results.is_not_saved(result_name):
                return ndata
            self._results._found_result(result_name)

            if self.format_code == 1 and self.num_wide == numwide_real:  # real
                obj_real = RealPlateBilinearForceArray

                ntotal = 8 + nnodes_all * 36 # centroidal node is the + 1
                assert ntotal == self.num_wide * 4, 'ntotal=%s numwide=%s' % (ntotal, self.num_wide * 4)

                nelements = ndata // ntotal
                auto_return, is_vectorized = self._create_oes_object4(
                    nelements, result_name, slot, obj_real)
                if auto_return:
                    self._data_factor = nnodes_all
                    return nelements * self.num_wide * 4

                obj = self.obj
                if self.use_vector and is_vectorized:
                    nlayers = nelements * nnodes_all
                    n = nelements * self.num_wide * 4

                    istart = obj.itotal
                    iend = istart + nlayers
                    obj._times[obj.itime] = dt

                    if obj.itime == 0:
                        ints = fromstring(data, dtype=self.idtype).reshape(nelements, numwide_real)
                        # Nastran makes this a 4 for CQUAD4s instead
                        # of 0 like the bilinear stress element...
                        ints[:, 2] = 0

                        nids = ints[:, 2:].reshape(nlayers, 9)[:, 0]
                        eids = ints[:, 0] // 10
                        eids2 = vstack([eids] * nnodes_all).T.ravel()
                        obj.element_node[istart:iend, 0] = eids2
                        obj.element_node[istart:iend, 1] = nids

                    floats = fromstring(data, dtype=self.fdtype).reshape(nelements, numwide_real)
                    results = floats[:, 2:].reshape(nlayers, 9)[:, 1:]
                    #[mx, my, mxy, bmx, bmy, bmxy, tx, ty]
                    obj.data[obj.itime, istart:iend, :] = results
                else:
                    s1 = Struct(b(self._endian + 'i4si8f'))  # 8+36
                    s2 = Struct(b(self._endian + 'i8f')) # 36

                    for i in range(nelements):
                        edata = data[n:n + 44]

                        out = s1.unpack(edata)
                        if self.is_debug_file:
                            self.binary_debug.write('OEF_Plate2-%s - %s\n' % (self.element_type, str(out)))
                        (eid_device, term, _nid, mx, my, mxy, bmx, bmy, bmxy, tx, ty) = out
                        #term= 'CEN\'
                        nid = 0
                        eid = self._check_id(eid_device, flag, 'FORCE', out)
                        #print "%s" % (self.get_element_type(self.element_type)), dt, term, nid, mx, my, mxy, bmx, bmy, bmxy, tx, ty
                        obj.add(dt, eid, term, nid, mx, my, mxy, bmx, bmy, bmxy, tx, ty)
                        n += 44
                        for i in range(nnodes):
                            edata = data[n : n + 36]
                            out = s2.unpack(edata)
                            if self.is_debug_file:
                                self.binary_debug.write('    %s\n' % (str(out)))
                            (nid, mx, my, mxy, bmx, bmy, bmxy, tx, ty) = out
                            assert nid > 0, 'nid=%s' % nid
                            #print "***%s    " % (self.get_element_type(self.element_type)), data_in
                            obj.add(dt, eid, term, nid, mx, my, mxy, bmx, bmy, bmxy, tx, ty)
                            n += 36
            elif self.format_code in [2, 3] and self.num_wide == numwide_imag: # complex
                ntotal = numwide_imag * 4
                nelements = ndata // ntotal

                auto_return, is_vectorized = self._create_oes_object4(
                    nelements, result_name, slot, ComplexPlate2ForceArray)
                if auto_return:
                    self._data_factor = nnodes_all
                    return nelements * self.num_wide * 4

                obj = self.obj
                if self.use_vector and is_vectorized:
                    n = nelements * 4 * self.num_wide
                    itotal = obj.ielement
                    ielement2 = obj.itotal + nelements
                    itotal2 = obj.itotal + nelements * nnodes_all

                    floats = fromstring(data, dtype=self.fdtype).reshape(nelements, numwide_imag)
                    obj._times[obj.itime] = dt
                    if obj.itime == 0:
                        ints = fromstring(data, dtype=self.idtype).reshape(nelements, numwide_imag)
                        ints2 = ints[:, 2:].reshape(nelements * nnodes_all, 17)

                        eids = ints[:, 0] // 10
                        nids = ints2[:, 0]
<<<<<<< HEAD
                        #print(nids, len(eids), len(nids), itotal2-itotal)
=======
                        eids2 = np.vstack([eids] * nnodes_all).T.ravel()
                        #print('itotal=%s itotal2=%s diff=%s' % (itotal, itotal2, itotal2-itotal))
                        #print('nids =', nids, len(nids))
                        #print('eids =', eids, len(eids))
                        #print('eids2 =', eids2, len(eids2))
>>>>>>> fc8ba251
                        assert eids.min() > 0, eids.min()
                        #eids2 = vstack([eids] * nnodes_all).T.ravel()
                        obj.element[itotal:itotal2] = eids
<<<<<<< HEAD
                        obj.element_node[itotal:itotal2, 0] = eids#2
                        #obj.element_node[itotal:itotal2, 1] = nids
=======
                        obj.element_node[itotal:itotal2, 0] = eids2
                        obj.element_node[itotal:itotal2, 1] = nids
>>>>>>> fc8ba251

                    #[mx, my, mxy, bmx, bmy, bmxy, tx, ty]
                    floats2 = floats[:, 2:].reshape(nelements * nnodes_all, 17)
                    if is_magnitude_phase:
                        mag = floats[:, [1, 2, 3, 4, 5, 6, 7, 8]]
                        phase = floats[:, [9, 10, 11, 12, 13, 14, 15, 16]]
                        rtheta = radians(phase)
                        real_imag = mag * (cos(rtheta) + 1.j * sin(rtheta))
                    else:
                        real = floats[:, [1, 2, 3, 4, 5, 6, 7, 8]]
                        imag = floats[:, [9, 10, 11, 12, 13, 14, 15, 16]]
                        real_imag = real + 1.j * imag
                    #print('real_imag.shape =', str(real_imag.shape))
                    obj.data[obj.itime, itotal:ielement2, :] = real_imag
                    obj.itotal = itotal2
                    obj.ielement = ielement2
                else:
                    s1 = Struct(b(self._endian + 'i4s17f'))  # 2+17=19 * 4 = 76
                    s2 = Struct(b(self._endian + 'i16f'))  # 17 * 4 = 68
                    ntotal = 8 + (nnodes + 1) * 68
                    nelements = ndata // ntotal
                    obj = self.obj
                    for i in range(nelements):
                        edata = data[n:n + 76]
                        n += 76

                        out = s1.unpack(edata)
                        if self.is_debug_file:
                            self.binary_debug.write('OEF_Plate2-%s - %s\n' % (self.element_type, str(out)))
                        (eid_device, term, nid,
                         mxr, myr, mxyr, bmxr, bmyr, bmxyr, txr, tyr,
                         mxi, myi, mxyi, bmxi, bmyi, bmxyi, txi, tyi) = out
                        #term = 'CEN\'

                        eid = self._check_id(eid_device, flag, 'FORCE', out)
                        if is_magnitude_phase:
                            mx = polar_to_real_imag(mxr, mxi)
                            my = polar_to_real_imag(myr, myi)
                            mxy = polar_to_real_imag(mxyr, mxyi)
                            bmx = polar_to_real_imag(bmxr, bmxi)
                            bmy = polar_to_real_imag(bmyr, bmyi)
                            bmxy = polar_to_real_imag(bmxyr, bmxyi)
                            tx = polar_to_real_imag(txr, txi)
                            ty = polar_to_real_imag(tyr, tyi)
                        else:
                            mx = complex(mxr, mxi)
                            my = complex(myr, myi)
                            mxy = complex(mxyr, mxyi)
                            bmx = complex(bmxr, bmxi)
                            bmy = complex(bmyr, bmyi)
                            bmxy = complex(bmxyr, bmxyi)
                            tx = complex(txr, txi)
                            ty = complex(tyr, tyi)
                        obj.add_new_element_sort1(dt, eid, term, nid, mx, my, mxy, bmx, bmy, bmxy, tx, ty)

                        for i in range(nnodes):  # .. todo:: fix crash...
                            edata = data[n:n+68]
                            n += 68
                            out = s2.unpack(edata)
                            (nid,
                             mxr, myr, mxyr, bmxr, bmyr, bmxyr, txr, tyr,
                             mxi, myi, mxyi, bmxi, bmyi, bmxyi, txi, tyi) = out
                            if is_magnitude_phase:
                                mx = polar_to_real_imag(mxr, mxi)
                                my = polar_to_real_imag(myr, myi)
                                mxy = polar_to_real_imag(mxyr, mxyi)
                                bmx = polar_to_real_imag(bmxr, bmxi)
                                bmy = polar_to_real_imag(bmyr, bmyi)
                                bmxy = polar_to_real_imag(bmxyr, bmxyi)
                                tx = polar_to_real_imag(txr, txi)
                                ty = polar_to_real_imag(tyr, tyi)
                            else:
                                mx = complex(mxr, mxi)
                                my = complex(myr, myi)
                                mxy = complex(mxyr, mxyi)
                                bmx = complex(bmxr, bmxi)
                                bmy = complex(bmyr, bmyi)
                                bmxy = complex(bmxyr, bmxyi)
                                tx = complex(txr, txi)
                                ty = complex(tyr, tyi)
                            if self.is_debug_file:
                                self.binary_debug.write('OEF_Plate2 - eid=%i nid=%s out=%s\n' % (eid, nid, str(out)))
                            obj.add_sort1(dt, eid, nid, mx, my, mxy, bmx, bmy, bmxy, tx, ty)
            else:
                msg = self.code_information()
                return self._not_implemented_or_skip(data, ndata, msg)

        elif self.element_type in [95, 96, 97, 98]: # composites
            # 95 - CQUAD4
            # 96 - CQUAD8
            # 97 - CTRIA3
            # 98 - CTRIA6 (composite)
            if self.read_mode == 1:
                return ndata
            if self.format_code == 1 and self.num_wide == 9:  # real
                return ndata
                #print self.code_information()
                #self.create_transient_object(self.compositePlateForces, RealCompositePlateForce)  # undefined
                ##return
                #ntotal = 9 * 4
                #nelements = ndata // ntotal
                #if self.is_debug_file:
                    #self.binary_debug.write('  [cap, element1, element2, ..., cap]\n')
                    #self.binary_debug.write('  cap = %i  # assume 1 cap when there could have been multiple\n' % ndata)
                    ##self.binary_debug.write('  #centeri = [eid_device, j, grid, fd1, sx1, sy1, txy1, angle1, major1, minor1, vm1,\n')
                    ##self.binary_debug.write('  #                                fd2, sx2, sy2, txy2, angle2, major2, minor2, vm2,)]\n')
                    ##self.binary_debug.write('  #nodeji = [eid, iLayer, o1, o2, t12, t1z, t2z, angle, major, minor, ovm)]\n')
                    #self.binary_debug.write('  nelements=%i; nnodes=1 # centroid\n' % nelements)

                #eid_old = 0
                #s = Struct(b(self._endian + 'i8si4f4s'))
                #for i in range(nelements):
                    #if i % 10000 == 0:
                        #print 'i = ', i
                    #edata = data[n:n+ntotal]  # 4*9
                    #out = s.unpack(edata)
                    #(eid_device, theory, lamid, failure_index_direct_stress, failure_mode_max_shear,
                             #failure_index_interlaminar_shear, fmax, failure_flag) = out
                    #eid = (eid_device - self.device_code) // 10
                    #if self.is_debug_file:
                        #if eid > 0:
                            #self.binary_debug.write('  eid=%i; C=[%s]\n' % (', '.join(['%r' % di for di in out]) ))
                        #else:
                            #self.binary_debug.write('      %s  C=[%s]\n' % (' ' * len(str(eid)), ', '.join(['%r' % di for di in out]) ))

                    #if eid > 0:
                        #obj.add_new_eid(eType, dt, eid, o1, o2, t12, t1z, t2z, angle, major, minor, ovm)
                    #else:
                        #obj.add(dt, eid, o1, o2, t12, t1z, t2z, angle, major, minor, ovm)
                    #eid_old = eid
                    #n += ntotal
            else:
                msg = self.code_information()
                return self._not_implemented_or_skip(data, ndata, msg)

        elif self.element_type in [39, 67, 68]: # solids
            # 39-CTETRA
            # 67-CHEXA
            # 68-CPENTA
            if self.read_mode == 1:
                return ndata
            self._results._found_result('solidForces')
            if self.format_code == 1 and self.num_wide == 0:  # real
                #self.create_transient_object(self.solidForces, RealCSolidForce)
                raise RuntimeError(self.code_information())
            else:
                msg = self.code_information()
                return self._not_implemented_or_skip(data, ndata, msg)

        elif self.element_type == 53:  # ctriax6
            # 53-CTRIAX6
            if self.read_mode == 1:
                return ndata
            self._results._found_result('ctriax_force')
            if self.format_code == 1 and self.num_wide == 0:  # real
                pass
                #self.create_transient_object(self.ctriax_force, RealCTriaxForce)  # undefined
            else:
                msg = self.code_information()
                return self._not_implemented_or_skip(data, ndata, msg)

        elif self.element_type == 4:  # cshear
            # 4-CSHEAR
            result_name = 'cshear_force'
            if self._results.is_not_saved(result_name):
                return ndata
            self._results._found_result(result_name)

            slot = getattr(self, result_name)
            if self.format_code == 1 and self.num_wide == 17:  # real
                ntotal = 68  # 17*4
                nelements = ndata // ntotal

                obj_real = RealCShearForceArray
                auto_return, is_vectorized = self._create_oes_object4(
                    nelements, result_name, slot, obj_real)
                if auto_return:
                    return nelements * self.num_wide * 4

                obj = self.obj
                if self.use_vector and is_vectorized:
                    n = nelements * 4 * self.num_wide
                    itotal = obj.ielement
                    ielement2 = obj.itotal + nelements
                    itotal2 = ielement2

                    floats = fromstring(data, dtype=self.fdtype).reshape(nelements, 17)
                    obj._times[obj.itime] = dt
                    if obj.itime == 0:
                        ints = fromstring(data, dtype=self.idtype).reshape(nelements, 17)
                        eids = ints[:, 0] // 10
                        assert eids.min() > 0, eids.min()
                        obj.element[itotal:itotal2] = eids

                    # [f41, f21, f12, f32, f23, f43, f34, f14, kf1,
                    #  s12, kf2, s23, kf3, s34, kf4, s41]
                    obj.data[obj.itime, itotal:itotal2, :] = floats[:, 1:]
                    obj.itotal = itotal2
                    obj.ielement = ielement2
                else:
                    s = Struct(b(self._endian + 'i16f'))
                    for i in range(nelements):
                        edata = data[n:n+68]

                        out = s.unpack(edata)
                        if self.is_debug_file:
                            self.binary_debug.write('OEF_Shear - %s\n' % (str(out)))
                        (eid_device,
                         f41, f21, f12, f32, f23, f43, f34, f14, kf1,
                         s12, kf2, s23, kf3, s34, kf4, s41) = out
                        eid = self._check_id(eid_device, flag, 'FORCE', out)

                        #data_in = [eid,
                                   #f41, f21, f12, f32, f23, f43, f34,
                                   #f14, kf1, s12, kf2, s23, kf3, s34, kf4, s41]
                        #print "%s" % (self.get_element_type(self.element_type)), data_in
                        obj.add(dt, eid,
                                f41, f21, f12, f32, f23, f43, f34,
                                f14, kf1, s12, kf2, s23, kf3, s34, kf4, s41)
                        n += ntotal

            elif self.format_code in [2, 3] and self.num_wide == 33:  # imag
                ntotal = 132  # 33*4
                nelements = ndata // ntotal

                obj_complex = ComplexCShearForceArray
                auto_return, is_vectorized = self._create_oes_object4(
                    nelements, result_name, slot, obj_complex)
                if auto_return:
                    return nelements * self.num_wide * 4

                obj = self.obj
                #if self.is_debug_file:
                    #self.binary_debug.write('  [cap, element1, element2, ..., cap]\n')
                    #self.binary_debug.write('  cap = %i  # assume 1 cap when there could have been multiple\n' % ndata)
                    #self.binary_debug.write('  #elementi = [eid_device, axial, torque]\n')
                    #self.binary_debug.write('  nelements=%i; nnodes=1 # centroid\n' % nelements)

                if self.use_vector and is_vectorized:
                    n = nelements * 4 * self.num_wide
                    itotal = obj.ielement
                    ielement2 = obj.itotal + nelements
                    itotal2 = ielement2

                    floats = fromstring(data, dtype=self.fdtype).reshape(nelements, 33)
                    obj._times[obj.itime] = dt
                    if obj.itime == 0:
                        ints = fromstring(data, dtype=self.idtype).reshape(nelements, 33)
                        eids = ints[:, 0] // 10
                        assert eids.min() > 0, eids.min()
                        obj.element[itotal:itotal2] = eids

                    #[f41r, f21r, f12r, f32r, f23r, f43r, f34r, f14r
                    # kf1r, s12r, kf2r, s23r, kf3r, s34r, kf4r, s41r
                    # f41i, f21i, f12i, f32i, f23i, f43i, f34i, f14i
                    # kf1i, s12i, kf2i, s23i, kf3i, s34i, kf4i, s41i]
                    if is_magnitude_phase:
                        mag = floats[:, [1, 2, 3, 4, 5, 6, 7, 8, 9, 10, 11, 12, 13, 14, 15, 16]]
                        phase = floats[:, [17, 18, 19, 20, 21, 22, 23, 24, 25, 26, 27, 28, 29, 30, 31, 32]]
                        rtheta = radians(phase)
                        real_imag = mag * (cos(rtheta) + 1.j * sin(rtheta))
                    else:
                        real = floats[:, [1, 2, 3, 4, 5, 6, 7, 8, 9, 10, 11, 12, 13, 14, 15, 16]]
                        imag = floats[:, [17, 18, 19, 20, 21, 22, 23, 24, 25, 26, 27, 28, 29, 30, 31, 32]]
                        real_imag = real + 1.j * imag
                    obj.data[obj.itime, itotal:itotal2, :] = real_imag

                    #obj.data[obj.itime, itotal:itotal2, :] = floats[:, 1:]
                    obj.itotal = itotal2
                    obj.ielement = ielement2
                else:
                    #self.create_transient_object(self.cshear_force, ComplexCShearForce)
                    s = Struct(b(self._endian + 'i32f'))

                    for i in range(nelements):
                        edata = data[n:n+132]
                        n += ntotal
                        out = s.unpack(edata)
                        if self.is_debug_file:
                            self.binary_debug.write('OEF_Shear - %s\n' % (str(out)))
                        (eid_device,
                         f41r, f21r, f12r, f32r, f23r, f43r, f34r, f14r, # 8
                         kf1r, s12r, kf2r, s23r, kf3r, s34r, kf4r, s41r, # 16
                         f41i, f21i, f12i, f32i, f23i, f43i, f34i, f14i,
                         kf1i, s12i, kf2i, s23i, kf3i, s34i, kf4i, s41i) = out
                        if is_magnitude_phase:
                            f41r = polar_to_real_imag(f41r, f41i)
                            kf1 = polar_to_real_imag(kf1r, kf1i)
                            f21r = polar_to_real_imag(f21r, f21i)
                            kf2 = polar_to_real_imag(kf2r, kf2i)
                            f12r = polar_to_real_imag(f12r, f12i)
                            kf3 = polar_to_real_imag(kf3r, kf3i)
                            f23r = polar_to_real_imag(f23r, f23i)
                            kf4 = polar_to_real_imag(kf4r, kf4i)
                            f32r = polar_to_real_imag(f32r, f32i)
                            s12 = polar_to_real_imag(s12r, s12i)
                            f43r = polar_to_real_imag(f43r, f43i)
                            s23 = polar_to_real_imag(s23r, s23i)
                            f34r = polar_to_real_imag(f34r, f34i)
                            s34 = polar_to_real_imag(s34r, s34i)
                            f14r = polar_to_real_imag(f14r, f14i)
                            s41 = polar_to_real_imag(s41r, s41i)
                        else:
                            f41 = complex(f41r, f41i)
                            kf1 = complex(kf1r, kf1i)
                            f21 = complex(f21r, f21i)
                            kf2 = complex(kf2r, kf2i)
                            f12 = complex(f12r, f12i)
                            kf3 = complex(kf3r, kf3i)
                            f23 = complex(f23r, f23i)
                            kf4 = complex(kf4r, kf4i)
                            f32 = complex(f32r, f32i)
                            s12 = complex(s12r, s12i)
                            f43 = complex(f43r, f43i)
                            s23 = complex(s23r, s23i)
                            f34 = complex(f34r, f34i)
                            s34 = complex(s34r, s34i)
                            f14 = complex(f14r, f14i)
                            s41 = complex(s41r, s41i)

                        eid = self._check_id(eid_device, flag, 'FORCE', out)
                        obj.add_sort1(dt, eid,
                                f41, f21, f12, f32, f23, f43, f34, f14,
                                kf1, s12, kf2, s23, kf3, s34, kf4, s41)
            else:
                msg = self.code_information()
                return self._not_implemented_or_skip(data, ndata, msg)

        elif self.element_type == 35:  # coneax
            # 35-CONEAX
            result_name = 'coneax_force'
            if self._results.is_not_saved(result_name):
                return ndata
            self._results._found_result(result_name)

            slot = getattr(self, result_name)
            if self.format_code == 1 and self.num_wide == 7:  # real
                ntotal = 28  # 7*4
                nelements = ndata // ntotal

                obj_real = RealConeAxForceArray
                auto_return, is_vectorized = self._create_oes_object4(
                    nelements, result_name, slot, obj_real)
                if auto_return:
                    return nelements * self.num_wide * 4

                obj = self.obj
                if self.use_vector and is_vectorized:
                    n = nelements * 4 * self.num_wide
                    itotal = obj.ielement
                    ielement2 = obj.itotal + nelements
                    itotal2 = ielement2

                    floats = fromstring(data, dtype=self.fdtype).reshape(nelements, 7)
                    obj._times[obj.itime] = dt
                    if obj.itime == 0:
                        ints = fromstring(data, dtype=self.idtype).reshape(nelements, 7)
                        eids = ints[:, 0] // 10
                        assert eids.min() > 0, eids.min()
                        obj.element[itotal:itotal2] = eids

                    # [hopa, bmu, bmv, tm, su, sv]
                    obj.data[obj.itime, itotal:itotal2, :] = floats[:, 1:]
                    obj.itotal = itotal2
                    obj.ielement = ielement2
                else:
                    s = Struct(b(self._endian + 'i6f'))
                    for i in range(nelements):
                        edata = data[n:n+ntotal]
                        out = s.unpack(edata)
                        if self.is_debug_file:
                            self.binary_debug.write('OEF_CONEAX-35 - %s\n' % (str(out)))
                        (eid_device, hopa, bmu, bmv, tm, su, sv) = out
                        eid = self._check_id(eid_device, flag, 'FORCE', out)
                        obj.add(dt, eid, hopa, bmu, bmv, tm, su, sv)
                        n += ntotal
            else:
                msg = self.code_information()
                return self._not_implemented_or_skip(data, ndata, msg)


        elif self.element_type == 38:  # cgap
            # 38-GAP
            result_name = 'cgap_force'
            self._results._found_result(result_name)
            slot = getattr(self, result_name)
            if self.format_code == 1 and self.num_wide == 9:  # real
                ntotal = 36 # 9*4
                nelements = ndata // ntotal
                obj = self.obj

                obj_real = RealCGapForceArray
                auto_return, is_vectorized = self._create_oes_object4(
                    nelements, result_name, slot, obj_real)
                if auto_return:
                    return nelements * self.num_wide * 4

                obj = self.obj
                if self.use_vector and is_vectorized:
                    n = nelements * 4 * self.num_wide
                    itotal = obj.ielement
                    ielement2 = obj.itotal + nelements
                    itotal2 = ielement2

                    floats = fromstring(data, dtype=self.fdtype).reshape(nelements, 9)
                    obj._times[obj.itime] = dt
                    if obj.itime == 0:
                        ints = fromstring(data, dtype=self.idtype).reshape(nelements, 9)
                        eids = ints[:, 0] // 10
                        assert eids.min() > 0, eids.min()
                        obj.element[itotal:itotal2] = eids

                    # [fx, sfy, sfz, u, v, w, sv, sw]
                    obj.data[obj.itime, itotal:itotal2, :] = floats[:, 1:]
                    obj.itotal = itotal2
                    obj.ielement = ielement2
                else:
                    s = Struct(b(self._endian + 'i8f'))
                    for i in range(nelements):
                        edata = data[n:n+36]

                        out = s.unpack(edata)
                        if self.is_debug_file:
                            self.binary_debug.write('OEF_CGAP-38 - %s\n' % (str(out)))
                        (eid_device, fx, sfy, sfz, u, v, w, sv, sw) = out
                        eid = self._check_id(eid_device, flag, 'FORCE', out)
                        data_in = [eid, fx, sfy, sfz, u, v, w, sv, sw]
                        #print "%s" %(self.get_element_type(self.element_type)), data_in
                        #eid = obj.add_new_eid(out)
                        obj.add(dt, eid, fx, sfy, sfz, u, v, w, sv, sw)
                        n += ntotal
            else:
                msg = self.code_information()
                return self._not_implemented_or_skip(data, ndata, msg)
        elif self.element_type == 69:  # cbend
            # 69-CBEND
            if self.read_mode == 1:
                return ndata
            result_name = 'cbend_force'
            self._results._found_result(result_name)
            if self.format_code == 1 and self.num_wide == 15:  # real
                self.create_transient_object(self.cbend_force, RealBendForce)
                s = Struct(b(self._endian + 'ii13f'))

                ntotal = 60  # 15*4
                nelements = ndata // ntotal
                obj = self.obj
                for i in range(nelements):
                    edata = data[n:n+ntotal]

                    out = s.unpack(edata)
                    if self.is_debug_file:
                        self.binary_debug.write('OEF_BEND-69 - %s\n' % (str(out)))
                    (eid_device,
                     nidA, bm1A, bm2A, ts1A, ts2A, afA, trqA,
                     nidB, bm1B, bm2B, ts1B, ts2B, afB, trqB) = out
                    eid = self._check_id(eid_device, flag, 'FORCE', out)
                    data_in = [eid,
                               nidA, bm1A, bm2A, ts1A, ts2A, afA, trqA,
                               nidB, bm1B, bm2B, ts1B, ts2B, afB, trqB]
                    #print "%s" %(self.get_element_type(self.element_type)), data_in
                    #eid = obj.add_new_eid(out)
                    obj.add(dt, data_in)
                    n += ntotal
            elif self.format_code in [2, 3] and self.num_wide == 27:  # imag
                self.create_transient_object(self.cbend_force, ComplexBendForce)
                s = Struct(b(self._endian + 'ii25f'))

                ntotal = 108  # 27*4
                nelements = ndata // ntotal
                obj = self.obj
                for i in range(nelements):
                    edata = data[n:n+108]
                    n += ntotal

                    out = s.unpack(edata)
                    if self.is_debug_file:
                        self.binary_debug.write('OEF_BEND-69 - %s\n' % (str(out)))
                    (eid_device, nidA,
                     bm1Ar, bm2Ar, ts1Ar, ts2Ar, afAr, trqAr,
                     bm1Ai, bm2Ai, ts1Ai, ts2Ai, afAi, trqAi,
                     nidB,
                     bm1Br, bm2Br, ts1Br, ts2Br, afBr, trqBr,
                     bm1Bi, bm2Bi, ts1Bi, ts2Bi, afBi, trqBi) = out
                    eid = self._check_id(eid_device, flag, 'FORCE', out)

                    if is_magnitude_phase:
                        bm1A = polar_to_real_imag(bm1Ar, bm1Ai)
                        bm1B = polar_to_real_imag(bm1Br, bm1Bi)
                        bm2A = polar_to_real_imag(bm2Ar, bm2Ai)
                        bm2B = polar_to_real_imag(bm2Br, bm2Bi)
                        ts1A = polar_to_real_imag(ts1Ar, ts1Ai)
                        ts1B = polar_to_real_imag(ts1Br, ts1Bi)
                        ts2A = polar_to_real_imag(ts2Ar, ts2Ai)
                        ts2B = polar_to_real_imag(ts2Br, ts2Bi)
                        afA = polar_to_real_imag(afAr, afAi)
                        afB = polar_to_real_imag(afBr, afBi)
                        trqA = polar_to_real_imag(trqAr, trqAi)
                        trqB = polar_to_real_imag(trqBr, trqBi)
                    else:
                        bm1A = complex(bm1Ar, bm1Ai)
                        bm1B = complex(bm1Br, bm1Bi)
                        bm2A = complex(bm2Ar, bm2Ai)
                        bm2B = complex(bm2Br, bm2Bi)
                        ts1A = complex(ts1Ar, ts1Ai)
                        ts1B = complex(ts1Br, ts1Bi)
                        ts2A = complex(ts2Ar, ts2Ai)
                        ts2B = complex(ts2Br, ts2Bi)
                        afA = complex(afAr, afAi)
                        afB = complex(afBr, afBi)
                        trqA = complex(trqAr, trqAi)
                        trqB = complex(trqBr, trqBi)

                    data_in = [eid, nidA,
                               bm1A, bm2A, ts1A, ts2A, afA, trqA,
                               nidB,
                               bm1B, bm2B, ts1B, ts2B, afB, trqB]
                    obj.add(dt, data_in)
            else:
                msg = self.code_information()
                return self._not_implemented_or_skip(data, ndata, msg)

        elif self.element_type in [76, 77, 78]:
            # 76-HEXPR
            # 77-PENPR
            # 78-TETPR
            if self.element_type == 76:
                result_name = 'chexa_pressure_force'
                slot = self.chexa_pressure_force
            elif self.element_type == 77:
                result_name = 'cpenta_pressure_force'
                slot = self.cpenta_pressure_force
            elif self.element_type == 77:
                result_name = 'ctetra_pressure_force'
                slot = self.ctetra_pressure_force
            else:
                msg = self.code_information()
                return self._not_implemented_or_skip(data, ndata, msg)

            self._results._found_result(result_name)
            if self.format_code == 1 and self.num_wide == 10:  # real
                ntotal = 40
                nelements = ndata // ntotal
                nelements = ndata // ntotal

                obj_real = RealSolidPressureForceArray
                auto_return, is_vectorized = self._create_oes_object4(
                    nelements, result_name, slot, obj_real)
                if auto_return:
                    return nelements * self.num_wide * 4

                obj = self.obj
                #if self.is_debug_file:
                    #self.binary_debug.write('  [cap, element1, element2, ..., cap]\n')
                    #self.binary_debug.write('  cap = %i  # assume 1 cap when there could have been multiple\n' % ndata)
                    #self.binary_debug.write('  #elementi = [eid_device, axial, torque]\n')
                    #self.binary_debug.write('  nelements=%i; nnodes=1 # centroid\n' % nelements)
                if self.use_vector and is_vectorized:
                    # self.itime = 0
                    # self.ielement = 0
                    # self.itotal = 0
                    #self.ntimes = 0
                    #self.nelements = 0
                    n = nelements * self.num_wide * 4
                    itotal = obj.ielement
                    ielement2 = obj.itotal + nelements
                    itotal2 = ielement2

                    floats = fromstring(data, dtype=self.fdtype).reshape(nelements, 10)
                    obj._times[obj.itime] = dt
                    if obj.itime == 0:
                        ints = fromstring(data, dtype=self.idtype).reshape(nelements, 10)
                        eids = ints[:, 0] // 10
                        assert eids.min() > 0, eids.min()
                        obj.element[itotal:itotal2] = eids

                    #[axial_force, torque]
                    obj.data[obj.itime, itotal:itotal2, :] = floats[:, 3:]
                    obj.itotal = itotal2
                    obj.ielement = ielement2
                else:
                    s = Struct(b(self._endian + 'i8s7f'))
                    for i in range(nelements):
                        edata = data[n : n + 40]
                        n += 40
                        out = s.unpack(edata)
                        if self.is_debug_file:
                            self.binary_debug.write('OEF_PentaPressure-%s %s\n' % (self.element_type, str(out)))
                        (eid_device, ename, ax, ay, az, vx, vy, vz, pressure) = out
                        eid = self._check_id(eid_device, flag, 'FORCE', out)
                        obj.add_sort1(dt, eid, ename, ax, ay, az, vx, vy, vz, pressure)

            elif self.format_code in [2, 3] and self.num_wide == 16:  # imag
                ntotal = 64
                nelements = ndata // ntotal
                auto_return, is_vectorized = self._create_oes_object4(
                    nelements, result_name, slot, ComplexSolidPressureForceArray)
                if auto_return:
                    return nelements * self.num_wide * 4

                obj = self.obj
                #if self.is_debug_file:
                    #self.binary_debug.write('  [cap, element1, element2, ..., cap]\n')
                    #self.binary_debug.write('  cap = %i  # assume 1 cap when there could have been multiple\n' % ndata)
                    #self.binary_debug.write('  #elementi = [eid_device, axial, torque]\n')
                    #self.binary_debug.write('  nelements=%i; nnodes=1 # centroid\n' % nelements)

                if self.use_vector and is_vectorized:
                    n = nelements * 4 * self.num_wide
                    itotal = obj.ielement
                    ielement2 = obj.itotal + nelements
                    itotal2 = ielement2

                    floats = fromstring(data, dtype=self.fdtype).reshape(nelements, 16)
                    obj._times[obj.itime] = dt
                    if obj.itime == 0:
                        ints = fromstring(data, dtype=self.idtype).reshape(nelements, 16)
                        eids = ints[:, 0] // 10
                        assert eids.min() > 0, eids.min()
                        obj.element[itotal:itotal2] = eids

                    #[xaccr, yaccr, zaccr, xvelr, yvelr, zvelr, pressure,
                    # xacci, yacci, zacci, xveli, yveli, zveli]
                    if is_magnitude_phase:
                        mag = floats[:, [3, 4, 5, 6, 7, 8, 9]]
                        phase = hstack([
                            floats[:, [10, 11, 12, 13, 14, 15]],
                            zeros((len(floats), 1), dtype='float32')
                        ])
                        rtheta = radians(phase)
                        real_imag = mag * (cos(rtheta) + 1.j * sin(rtheta))
                    else:
                        real = floats[:, [3, 4, 5, 6, 7, 8, 9]]
                        imag = hstack([
                            floats[:, [10, 11, 12, 13, 14, 15]],
                            zeros((len(floats), 1), dtype='float32')
                        ])
                        real_imag = real + 1.j * imag
                    obj.data[obj.itime, itotal:itotal2, :] = real_imag
                    obj.itotal = itotal2
                    obj.ielement = ielement2
                else:
                    s = Struct(b(self._endian + 'i8s13f'))
                    for i in range(nelements):
                        edata = data[n:n+64]
                        n += 64

                        out = s.unpack(edata)
                        if self.is_debug_file:
                            self.binary_debug.write('OEF_PentaPressure-%s %s\n' % (self.element_type, str(out)))
                        (eid_device, ename,
                         axr, ayr, azr, vxr, vyr, vzr, pressure,
                         axi, ayi, azi, vxi, vyi, vzi) = out
                        eid = self._check_id(eid_device, flag, 'FORCE', out)
                        ename = ename.decode('utf-8').strip()

                        if is_magnitude_phase:
                            ax = polar_to_real_imag(axr, axi)
                            vx = polar_to_real_imag(vxr, vxi)
                            ay = polar_to_real_imag(ayr, ayi)
                            vy = polar_to_real_imag(vyr, vyi)
                            az = polar_to_real_imag(azr, azi)
                            vz = polar_to_real_imag(vzr, vzi)
                        else:
                            ax = complex(axr, axi)
                            vx = complex(vxr, vxi)
                            ay = complex(ayr, ayi)
                            vy = complex(vyr, vyi)
                            az = complex(azr, azi)
                            vz = complex(vzr, vzi)
                        cpressure = complex(pressure, 0.)
                        obj.add_sort1(dt, eid, ename, ax, ay, az, vx, vy, vz, cpressure)
            else:
                msg = self.code_information()
                return self._not_implemented_or_skip(data, ndata, msg)

        elif self.element_type == 102:  # cbush
            # 102-CBUSH
            self._results._found_result('cbush_force')
            result_name = 'cbush_force'
            slot = getattr(self, result_name)

            numwide_real = 7
            if self.format_code == 1 and self.num_wide == 7:  # real
                ntotal = 28 # 7*4
                nelements = ndata // ntotal

                auto_return, is_vectorized = self._create_oes_object4(
                    nelements, result_name, slot, RealCBushForceArray)
                if auto_return:
                    return nelements * self.num_wide * 4

                obj = self.obj
                if self.use_vector and is_vectorized:
                    # self.itime = 0
                    # self.ielement = 0
                    # self.itotal = 0
                    #self.ntimes = 0
                    #self.nelements = 0
                    n = nelements * self.num_wide * 4

                    istart = obj.itotal
                    iend = istart + nelements
                    obj._times[obj.itime] = dt

                    if obj.itime == 0:
                        ints = fromstring(data, dtype=self.idtype).reshape(nelements, numwide_real)
                        eids = ints[:, 0] // 10
                        obj.element[istart:iend] = eids
                    results = fromstring(data, dtype=self.fdtype).reshape(nelements, numwide_real)

                    #[fx, fy, fz, mx, my, mz]
                    obj.data[obj.itime, istart:iend, :] = results[:, 1:]
                else:
                    s = Struct(b(self._endian + 'i6f'))
                    for i in range(nelements):
                        edata = data[n:n+28]
                        out = s.unpack(edata)
                        if self.is_debug_file:
                            self.binary_debug.write('OEF_CBUSH-102 - %s\n' % (str(out)))
                        (eid_device, fx, fy, fz, mx, my, mz) = out
                        eid = self._check_id(eid_device, flag, 'FORCE', out)
                        obj.add(dt, eid, fx, fy, fz, mx, my, mz)
                        n += ntotal
            elif self.format_code in [2, 3] and self.num_wide == 13:  # imag
                ntotal = 52  # 13*4
                nelements = ndata // ntotal
                obj_complex = ComplexCBushForceArray
                result_name = 'cbush_force'
                auto_return, is_vectorized = self._create_oes_object4(
                    nelements, result_name, slot, obj_complex)
                if auto_return:
                    return nelements * self.num_wide * 4

                s = Struct(b(self._endian + 'i12f'))

                obj = self.obj
                for i in range(nelements):
                    edata = data[n:n + 52]

                    out = s.unpack(edata)
                    if self.is_debug_file:
                        self.binary_debug.write('OEF_CBUSH-102 - %s\n' % (str(out)))
                    (eid_device,
                     fxr, fyr, fzr, mxr, myr, mzr,
                     fxi, fyi, fzi, mxi, myi, mzi) = out
                    eid = self._check_id(eid_device, flag, 'FORCE', out)

                    if is_magnitude_phase:
                        fx = polar_to_real_imag(fxr, fxi)
                        mx = polar_to_real_imag(mxr, mxi)
                        fy = polar_to_real_imag(fyr, fyi)
                        my = polar_to_real_imag(myr, myi)
                        fz = polar_to_real_imag(fzr, fzi)
                        mz = polar_to_real_imag(mzr, mzi)
                    else:
                        fx = complex(fxr, fxi)
                        mx = complex(mxr, mxi)
                        fy = complex(fyr, fyi)
                        my = complex(myr, myi)
                        fz = complex(fzr, fzi)
                        mz = complex(mzr, mzi)

                    obj.add_sort1(dt, eid, fx, fy, fz, mx, my, mz)
                    n += ntotal
            else:
                msg = self.code_information()
                return self._not_implemented_or_skip(data, ndata, msg)

        elif self.element_type in [145, 146, 147]:
            # 145-VUHEXA
            # 146-VUPENTA
            # 147-VUTETRA
            if self.read_mode == 1:
                return ndata
            return ndata
        elif self.element_type in [189, 190]:
            # 189-VUQUAD
            # 190-VUTRIA
            if self.read_mode == 1:
                return ndata

            self._results._found_result('force_VU_2D')
            if self.element_type in [189]:  # VUQUAD
                nnodes = 4
                etype = 'VUQUAD4'
            elif self.element_type in [190]:  # VUTRIA
                nnodes = 3
                etype = 'VUTRIA3'
            else:
                raise NotImplementedError(self.code_information())
            numwide_real = 6 + 13 * nnodes
            numwide_imag = 6 + 25 * nnodes

            if self.format_code == 1 and self.num_wide == numwide_real:  # real
                self.create_transient_object(self.force_VU_2D, RealForce_VU_2D)

                ntotal = 24 + 52 * nnodes
                nelements = ndata // ntotal
                obj = self.obj

                s1 = Struct(b(self._endian + '3i4s2i'))
                s2 = Struct(b(self._endian + 'i3f3i5fi'))
                for i in range(nelements):
                    edata = data[n:n+24]  # 6*4
                    n += 24

                    out = s1.unpack(edata)
                    if self.is_debug_file:
                        self.binary_debug.write('OEF_Force_%s-%s - %s\n' % (etype, self.element_type, str(out)))
                    (eid_device, parent, coord, icord, theta, _) = out

                    eid = self._check_id(eid_device, flag, 'FORCE', out)
                    data_in = [eid, parent, coord, icord, theta]

                    forces = []
                    for i in range(nnodes):
                        edata = data[n:n+52]  # 13*4
                        n += 52
                        out = s2.unpack(edata)
                        if self.is_debug_file:
                            self.binary_debug.write('%s\n' % (str(out)))
                        (vugrid, mfx, mfy, mfxy, ai, bi, ci, bmx, bmy,
                         bmxy, syz, szx, di) = out
                        out2 = (vugrid, mfx, mfy, mfxy, bmx, bmy, bmxy, syz, szx)
                        forces.append(out2)
                    data_in.append(forces)
                    #data_in = [vugrid,mfx,mfy,mfxy,a,b,c,bmx,bmy,bmxy,syz,szx,d]
                    obj.add(nnodes, dt, data_in)

            elif self.format_code in [2, 3] and self.num_wide == numwide_imag:  # imag
                self.create_transient_object(self.force_VU_2D, ComplexForce_VU_2D)
                obj = self.obj
                ntotal = 24 + 100 * nnodes
                s1 = Struct(b(self._endian + 'iii4sii'))
                s2 = Struct(b(self._endian + 'i3f3i5fi3f3i5fi'))
                nelements = ndata // ntotal
                for i in range(nelements):
                    edata = data[n:n+24]  # 6*4
                    n += 24

                    out = s1.unpack(edata)
                    if self.is_debug_file:
                        self.binary_debug.write('OEF_Force_%s-%s - %s\n' % (etype, self.element_type, str(out)))
                    (eid_device, parent, coord, icord, theta, _) = out

                    eid = self._check_id(eid_device, flag, 'FORCE', out)
                    data_in = [eid, parent, coord, icord, theta]

                    forces = []
                    for i in range(nnodes):
                        edata = data[n:n+100]  # 13*4
                        n += 100
                        out = s2.unpack(edata)
                        if self.is_debug_file:
                            self.binary_debug.write('OEF_Force_%s-%s - %s\n' % (etype, self.element_type, str(out)))
                        [vugrid, mfxr, mfyr, mfxyr, ai, bi, ci, bmxr, bmyr, bmxyr, syzr, szxr, di,
                         mfxi, mfyi, mfxyi, ai, bi, ci, bmxi, bmyi, bmxyi, syzi, szxi, di] = out

                        if is_magnitude_phase:
                            mfx = polar_to_real_imag(mfxr, mfxi)
                            mfy = polar_to_real_imag(mfyr, mfyi)
                            mfxy = polar_to_real_imag(mfxyr, mfxyi)
                            bmx = polar_to_real_imag(bmxr, bmxi)
                            bmy = polar_to_real_imag(bmyr, bmyi)
                            bmxy = polar_to_real_imag(bmxyr, bmxyi)
                            syz = polar_to_real_imag(syzr, syzi)
                            szx = polar_to_real_imag(szxr, szxi)
                        else:
                            mfx = complex(mfxr, mfxi)
                            mfy = complex(mfyr, mfyi)
                            mfxy = complex(mfxyr, mfxyi)
                            bmx = complex(bmxr, bmxi)
                            bmy = complex(bmyr, bmyi)
                            bmxy = complex(bmxyr, bmxyi)
                            syz = complex(syzr, syzi)
                            szx = complex(szxr, szxi)
                        out2 = [vugrid, mfx, mfy, mfxy, bmx, bmy, bmxy, syz, szx]
                        forces.append(out2)

                    data_in.append(forces)
                    #data_in = [vugrid,mfxr,mfyr,mfxyr,bmxr,bmyr,bmxyr,syzr,szxr,
                                     #mfxi,mfyi,mfxyi,bmxi,bmyi,bmxyi,syzi,szxi]
                    obj.add(nnodes, dt, data_in)
            else:
                msg = self.code_information()
                return self._not_implemented_or_skip(data, ndata, msg)


        elif self.element_type == 191:
            # 191-VUBEAM
            if self.read_mode == 1:
                return ndata
            self._results._found_result('force_VU')

            if self.format_code == 1 and self.num_wide == 20:  # real
                self.create_transient_object(self.force_VU, RealForce_VU)
                # 20 = 4 + 8 * 2 = 4 = 16
                nnodes = 2
                #ntotal = 16 + 32 * nnodes
                ntotal = self.num_wide * 4
                nelements = ndata // ntotal
                self.create_transient_object(self.force_VU, RealForce_VU)
                obj = self.obj

                s1 = Struct(b(self._endian + 'iii4s'))
                s2 = Struct(b(self._endian + 'i7f'))
                for i in range(nelements):
                    edata = data[n:n+16]  # 8*4
                    n += 16

                    out = s1.unpack(edata)
                    if self.is_debug_file:
                        self.binary_debug.write('OEF_Force_VU-191 - %s\n' % (str(out)))
                    (eid_device, parent, coord, icord) = out

                    eid = self._check_id(eid_device, flag, 'FORCE', out)
                    data_in = [eid, parent, coord, icord]

                    forces = []
                    for i in range(nnodes):
                        edata = data[n:n+32]  # 8*4
                        n += 32
                        out = s2.unpack(edata)
                        if self.is_debug_file:
                            self.binary_debug.write('%s\n' % str(out))
                        forces.append(out)
                    data_in.append(forces)

                    #data_in = [vugrid, posit, forceX, shearY, shearZ, torsion, bendY, bendZ]
                    #print "force %s" %(self.get_element_type(self.element_type)), data_in
                    obj.add(nnodes, dt, data_in)
            elif self.format_code == 1 and self.num_wide == 32:  # random
                return ndata
            elif self.format_code in [2, 3] and self.num_wide == 32:  # imag
                # 32 = 4 + 56/4 * 2 = 4 + 14 * 2 = 4 + 28
                self.create_transient_object(self.force_VU, ComplexForce_VU)
                nnodes = 2
                #ntotal = 16 + 56 * nnodes
                ntotal = self.num_wide * 4
                s1 = Struct(b(self._endian + 'i2i4s'))
                s2 = Struct(b(self._endian + 'i13f'))
                n = 0
                nelements = ndata // ntotal
                obj = self.obj

                for i in range(nelements):
                    edata = data[n:n+16]  # 8*4
                    n += 16

                    out = s1.unpack(edata)
                    if self.is_debug_file:
                        self.binary_debug.write('OEF_Force_191-%s - %s\n' % (self.element_type, str(out)))
                    (eid_device, parent, coord, icord) = out

                    eid = self._check_id(eid_device, flag, 'FORCE', out)
                    data_in = [eid, parent, coord, icord]

                    forces = []
                    for i in range(nnodes):
                        edata = data[n:n+56]  # 14*4
                        n += 56
                        out = s2.unpack(edata)
                        if self.is_debug_file:
                            self.binary_debug.write('%s\n' % str(out))
                        [vugrid, posit,
                         force_xr, shear_yr, shear_zr, torsionr, bending_yr, bending_zr,
                         force_xi, shear_yi, shear_zi, torsioni, bending_yi, bending_zi] = out

                        if is_magnitude_phase:
                            force_x = polar_to_real_imag(force_xr, force_xi)
                            shear_y = polar_to_real_imag(shear_yr, shear_yi)
                            shear_z = polar_to_real_imag(shear_zr, shear_zi)
                            torsion = polar_to_real_imag(torsionr, torsioni)
                            bending_y = polar_to_real_imag(bending_yr, bending_yi)
                            bending_z = polar_to_real_imag(bending_zr, bending_zi)
                        else:
                            force_x = complex(force_xr, force_xi)
                            shear_y = complex(shear_yr, shear_yi)
                            shear_z = complex(shear_zr, shear_zi)
                            torsion = complex(torsionr, torsioni)
                            bending_y = complex(bending_yr, bending_yi)
                            bending_z = complex(bending_zr, bending_zi)

                        out2 = [vugrid, posit, force_x, shear_y,
                                shear_z, torsion, bending_z, bending_z]
                        forces.append(out2)
                    data_in.append(forces)

                    #data_in = [vugrid,posit,forceX,shearY,shearZ,torsion,bendY,bendZ]
                    obj.add(nnodes, dt, data_in)
            else:
                msg = self.code_information()
                return self._not_implemented_or_skip(data, ndata, msg)

        elif self.element_type == 228: # CQUADR-NX
            if self.num_wide == 9:
                # real
                return ndata
            elif self.num_wide == 17:
                # complex?
                return ndata
            else:
                raise RuntimeError(self.code_information())

        elif self.element_type in [233, 235]:
            # 233-TRIARLC
            # 235-CQUADR
            if self.read_mode == 1:
                return ndata
            return ndata
        else:
            msg = self.code_information()
            return self._not_implemented_or_skip(data, ndata, msg)

        #assert self.thermal == 0, self.thermal
        assert ndata > 0, ndata
        assert nelements > 0, 'nelements=%r element_type=%s element_name=%r' % (nelements, self.element_type, self.element_name)
        #assert ndata % ntotal == 0, '%s n=%s nwide=%s len=%s ntotal=%s' % (self.element_name, ndata % ntotal, ndata % self.num_wide, ndata, ntotal)
        assert self.num_wide * 4 == ntotal, 'numwide*4=%s ntotal=%s' % (self.num_wide*4, ntotal)
        assert n > 0, n
        return n

    def _read_oef2_4(self, data):
        """Table 4 parser for OEF2 thermal table"""
        pass<|MERGE_RESOLUTION|>--- conflicted
+++ resolved
@@ -1714,25 +1714,11 @@
 
                         eids = ints[:, 0] // 10
                         nids = ints2[:, 0]
-<<<<<<< HEAD
-                        #print(nids, len(eids), len(nids), itotal2-itotal)
-=======
-                        eids2 = np.vstack([eids] * nnodes_all).T.ravel()
-                        #print('itotal=%s itotal2=%s diff=%s' % (itotal, itotal2, itotal2-itotal))
-                        #print('nids =', nids, len(nids))
-                        #print('eids =', eids, len(eids))
-                        #print('eids2 =', eids2, len(eids2))
->>>>>>> fc8ba251
                         assert eids.min() > 0, eids.min()
-                        #eids2 = vstack([eids] * nnodes_all).T.ravel()
+                        eids2 = vstack([eids] * nnodes_all).T.ravel()
                         obj.element[itotal:itotal2] = eids
-<<<<<<< HEAD
-                        obj.element_node[itotal:itotal2, 0] = eids#2
-                        #obj.element_node[itotal:itotal2, 1] = nids
-=======
                         obj.element_node[itotal:itotal2, 0] = eids2
                         obj.element_node[itotal:itotal2, 1] = nids
->>>>>>> fc8ba251
 
                     #[mx, my, mxy, bmx, bmy, bmxy, tx, ty]
                     floats2 = floats[:, 2:].reshape(nelements * nnodes_all, 17)
