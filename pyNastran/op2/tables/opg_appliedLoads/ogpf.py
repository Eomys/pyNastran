from six import b
from six.moves import range
from struct import Struct
from numpy import fromstring

from pyNastran.op2.op2_common import OP2Common
from pyNastran.op2.tables.ogf_gridPointForces.ogf_Objects import (
    RealGridPointForcesArray, ComplexGridPointForces)


class OGPF(OP2Common):
    def __init__(self):
        OP2Common.__init__(self)

    def _read_ogpf1_3(self, data, ndata):
        self._read_opg1_3(data, ndata)  # TODO: this is wrong...

    def _read_ogpf1_4(self, data, ndata):
<<<<<<< HEAD
        if self.read_mode == 1:
            return ndata
=======
>>>>>>> 0ece32c5
        if self.table_code == 19:  # grid point force balance
            assert self.table_name in [b'OGPFB1'], 'table_name=%s table_code=%s' % (self.table_name, self.table_code)
            n = self._read_grid_point_forces(data, ndata)
        else:
            raise NotImplementedError(self.table_code)
        return n

    def _read_grid_point_forces(self, data, ndata):
        """
        table_code = 19
        """
        dt = self.nonlinear_factor
        n = 0
        if self.thermal == 0:
            result_name = 'grid_point_forces'
            if self._results.is_not_saved(result_name):
                return ndata
            self._results._found_result(result_name)
            slot = getattr(self, result_name)

            if self.num_wide == 10:
                ntotal = 40
<<<<<<< HEAD
                nnodes = ndata // ntotal

                if self.is_debug_file:
                    self.binary_debug.write('  GPFORCE\n')
                    self.binary_debug.write('  [cap, gpforce1, gpforce2, ..., cap]\n')
                    self.binary_debug.write('  cap = %i  # assume 1 cap when there could have been multiple\n' % ndata)
                    self.binary_debug.write('  gpforce1 = [ekey, eid, elemName, f1, f2, f3, m1, m2, m3]\n')
                    self.binary_debug.write('  nnodes=%i\n' % nnodes)

                for i in range(nnodes):
                    eData = data[n:n+ntotal]
                    out = s.unpack(eData)
                    (ekey, eid, elemName, f1, f2, f3, m1, m2, m3) = out
                    ekey = (ekey - self.device_code) // 10
                    elemName = elemName.strip()
                    #data = (eid, elemName, f1, f2, f3, m1, m2, m3)
=======
                nnodes = len(data) // ntotal
                obj_vector_real = RealGridPointForcesArray
                auto_return, is_vectorized = self._create_ntotal_object(
                    nnodes, result_name, slot, obj_vector_real)
                if auto_return:
                    return nnodes * self.num_wide * 4

                obj = self.obj
                if self.use_vector and is_vectorized: #  and self.element_type in [144]
                    # self.itime = 0
                    # self.ielement = 0
                    # self.itotal = 0
                    #self.ntimes = 0
                    #self.nelements = 0
                    n = nnodes * self.num_wide * 4

                    istart = obj.itotal
                    iend = istart + nnodes
                    obj._times[obj.itime] = dt

                    if obj.itime == 0:
                        ints = fromstring(data, dtype=self.idtype).reshape(nnodes, 10)
                        nids = ints[:, 0] // 10
                        eids = ints[:, 1]
                        obj.node_element[istart:iend, 0] = nids
                        obj.node_element[istart:iend, 1] = eids
                        strings = fromstring(data, dtype=self._endian + 'S8').reshape(nnodes, 5)#[:, 2:3]
                        #a = strings[:, 0]
                        #aa = strings[:, 1]
                        obj.element_names[istart:iend] = strings[:, 1]

                    floats = fromstring(data, dtype=self.fdtype).reshape(nnodes, 10)
                    #[o1, o2, t12, t1z, t2z, angle, major, minor, ovm]
                    obj.data[obj.itime, istart:iend, :] = floats[:, 4:]
                else:
                    s = Struct(b(self._endian + 'ii8s6f'))

>>>>>>> 0ece32c5
                    if self.is_debug_file:
                        self.binary_debug.write('  GPFORCE\n')
                        self.binary_debug.write('  [cap, gpforce1, gpforce2, ..., cap]\n')
                        self.binary_debug.write('  cap = %i  # assume 1 cap when there could have been multiple\n' % len(data))
                        self.binary_debug.write('  gpforce1 = [ekey, eid, elemName, f1, f2, f3, m1, m2, m3]\n')
                        self.binary_debug.write('  nnodes=%i\n' % nnodes)

                    for i in range(nnodes):
                        eData = data[n:n+ntotal]
                        out = s.unpack(eData)
                        (ekey, eid, elemName, f1, f2, f3, m1, m2, m3) = out
                        ekey = ekey // 10
                        elemName = elemName.strip()
                        #data = (eid, elemName, f1, f2, f3, m1, m2, m3)
                        if self.is_debug_file:
                            self.binary_debug.write('  nid=%s - %s\n' % (ekey, str(out)))

                        self.obj.add(dt, ekey, eid, elemName, f1, f2, f3, m1, m2, m3)
                        #print "eid/dt/freq=%s eid=%-6s eName=%-8s f1=%g f2=%g f3=%g m1=%g m2=%g m3=%g" %(ekey,eid,elemName,f1,f2,f3,m1,m2,m3)
                        n += ntotal
            else:
<<<<<<< HEAD
                msg = self.code_information()
                return self._not_implemented_or_skip(data, ndata, msg)
=======
                raise NotImplementedError(self.code_information())
                #msg = self.code_information()
                #return self._not_implemented_or_skip(data, msg)
>>>>>>> 0ece32c5

            #complex_obj = complexGridPointForcesObject

            #self._read_table(data, storage_obj, real_obj, complex_obj, 'node')
        #elif self.thermal == 1:
            #result_name = 'thermal_load_vectors'
            #storage_obj = self.thermal_load_vectors
            #real_obj = ThermalLoadVectorObject
            #complex_obj = None
            #self._read_table(data, storage_obj, real_obj, complex_obj, 'node')
        else:
<<<<<<< HEAD
            msg = self.code_information()
            return self._not_implemented_or_skip(data, ndata, msg)
=======
            raise NotImplementedError(self.code_information())
            #msg = self.code_information()
            #return self._not_implemented_or_skip(data, msg)
>>>>>>> 0ece32c5
        return n<|MERGE_RESOLUTION|>--- conflicted
+++ resolved
@@ -16,11 +16,6 @@
         self._read_opg1_3(data, ndata)  # TODO: this is wrong...
 
     def _read_ogpf1_4(self, data, ndata):
-<<<<<<< HEAD
-        if self.read_mode == 1:
-            return ndata
-=======
->>>>>>> 0ece32c5
         if self.table_code == 19:  # grid point force balance
             assert self.table_name in [b'OGPFB1'], 'table_name=%s table_code=%s' % (self.table_name, self.table_code)
             n = self._read_grid_point_forces(data, ndata)
@@ -37,30 +32,12 @@
         if self.thermal == 0:
             result_name = 'grid_point_forces'
             if self._results.is_not_saved(result_name):
-                return ndata
+                return len(data)
             self._results._found_result(result_name)
             slot = getattr(self, result_name)
 
             if self.num_wide == 10:
                 ntotal = 40
-<<<<<<< HEAD
-                nnodes = ndata // ntotal
-
-                if self.is_debug_file:
-                    self.binary_debug.write('  GPFORCE\n')
-                    self.binary_debug.write('  [cap, gpforce1, gpforce2, ..., cap]\n')
-                    self.binary_debug.write('  cap = %i  # assume 1 cap when there could have been multiple\n' % ndata)
-                    self.binary_debug.write('  gpforce1 = [ekey, eid, elemName, f1, f2, f3, m1, m2, m3]\n')
-                    self.binary_debug.write('  nnodes=%i\n' % nnodes)
-
-                for i in range(nnodes):
-                    eData = data[n:n+ntotal]
-                    out = s.unpack(eData)
-                    (ekey, eid, elemName, f1, f2, f3, m1, m2, m3) = out
-                    ekey = (ekey - self.device_code) // 10
-                    elemName = elemName.strip()
-                    #data = (eid, elemName, f1, f2, f3, m1, m2, m3)
-=======
                 nnodes = len(data) // ntotal
                 obj_vector_real = RealGridPointForcesArray
                 auto_return, is_vectorized = self._create_ntotal_object(
@@ -98,7 +75,6 @@
                 else:
                     s = Struct(b(self._endian + 'ii8s6f'))
 
->>>>>>> 0ece32c5
                     if self.is_debug_file:
                         self.binary_debug.write('  GPFORCE\n')
                         self.binary_debug.write('  [cap, gpforce1, gpforce2, ..., cap]\n')
@@ -120,14 +96,9 @@
                         #print "eid/dt/freq=%s eid=%-6s eName=%-8s f1=%g f2=%g f3=%g m1=%g m2=%g m3=%g" %(ekey,eid,elemName,f1,f2,f3,m1,m2,m3)
                         n += ntotal
             else:
-<<<<<<< HEAD
-                msg = self.code_information()
-                return self._not_implemented_or_skip(data, ndata, msg)
-=======
                 raise NotImplementedError(self.code_information())
                 #msg = self.code_information()
                 #return self._not_implemented_or_skip(data, msg)
->>>>>>> 0ece32c5
 
             #complex_obj = complexGridPointForcesObject
 
@@ -139,12 +110,7 @@
             #complex_obj = None
             #self._read_table(data, storage_obj, real_obj, complex_obj, 'node')
         else:
-<<<<<<< HEAD
-            msg = self.code_information()
-            return self._not_implemented_or_skip(data, ndata, msg)
-=======
             raise NotImplementedError(self.code_information())
             #msg = self.code_information()
             #return self._not_implemented_or_skip(data, msg)
->>>>>>> 0ece32c5
         return n