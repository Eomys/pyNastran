--- conflicted
+++ resolved
@@ -232,13 +232,8 @@
     msg = ''
     nchars = len(msg2)
     is_valid = True
-<<<<<<< HEAD
     for valuei in values:
         if not isinstance(valuei, integer_types):
-=======
-    for value in values:
-        if not isinstance(value, integer_types):
->>>>>>> 9bc8f7ec
             is_valid = False
             break
 
